--- conflicted
+++ resolved
@@ -133,17 +133,10 @@
 prioritise_call(get_limit, _From, _State) -> 9;
 prioritise_call(_Msg,      _From, _State) -> 0.
 
-<<<<<<< HEAD
-handle_call({can_send, _QPid, _AckRequired, _CTag, _Len}, _From,
-            State = #lim{blocked = true}) ->
-    {reply, false, State};
-handle_call({can_send, QPid, AckRequired, CTag, Len}, _From,
-=======
-handle_call({can_send, QPid, _AckRequired}, _From,
+handle_call({can_send, QPid, _AckRequired, _CTag, _Len}, _From,
             State = #lim{blocked = true}) ->
     {reply, false, limit_queue(QPid, State)};
-handle_call({can_send, QPid, AckRequired}, _From,
->>>>>>> 57076e95
+handle_call({can_send, QPid, AckRequired, CTag, Len}, _From,
             State = #lim{volume = Volume}) ->
     case limit_reached(CTag, State) of
         true  -> {reply, false, limit_queue(QPid, State)};
