%% The contents of this file are subject to the Mozilla Public License
%% Version 1.1 (the "License"); you may not use this file except in
%% compliance with the License. You may obtain a copy of the License
%% at http://www.mozilla.org/MPL/
%%
%% Software distributed under the License is distributed on an "AS IS"
%% basis, WITHOUT WARRANTY OF ANY KIND, either express or implied. See
%% the License for the specific language governing rights and
%% limitations under the License.
%%
%% The Original Code is RabbitMQ.
%%
%% The Initial Developer of the Original Code is VMware, Inc.
%% Copyright (c) 2007-2011 VMware, Inc.  All rights reserved.
%%

-module(rabbit_amqqueue).

-export([start/0, stop/0, declare/5, delete_immediately/1, delete/3, purge/1]).
-export([pseudo_queue/2]).
-export([lookup/1, with/2, with_or_die/2, assert_equivalence/5,
         check_exclusive_access/2, with_exclusive_access_or_die/3,
         stat/1, deliver/2, requeue/3, ack/4, reject/4]).
-export([list/1, info_keys/0, info/1, info/2, info_all/1, info_all/2]).
-export([consumers/1, consumers_all/1]).
-export([basic_get/3, basic_consume/7, basic_cancel/4]).
-export([notify_sent/2, unblock/2, flush_all/2]).
-export([commit_all/3, rollback_all/3, notify_down_all/2, limit_all/3]).
-export([on_node_down/1]).

%% internal
-export([internal_declare/2, internal_delete/1,
         run_backing_queue/3, run_backing_queue_async/3,
         sync_timeout/1, update_ram_duration/1, set_ram_duration_target/2,
         set_maximum_since_use/2, maybe_expire/1, drop_expired/1,
         emit_stats/1]).

-include("rabbit.hrl").
-include_lib("stdlib/include/qlc.hrl").

-define(INTEGER_ARG_TYPES, [byte, short, signedint, long]).

%%----------------------------------------------------------------------------

-ifdef(use_specs).

-export_type([name/0, qmsg/0]).

-type(name() :: rabbit_types:r('queue')).

-type(qlen() :: rabbit_types:ok(non_neg_integer())).
-type(qfun(A) :: fun ((rabbit_types:amqqueue()) -> A)).
-type(qmsg() :: {name(), pid(), msg_id(), boolean(), rabbit_types:message()}).
-type(msg_id() :: non_neg_integer()).
-type(ok_or_errors() ::
        'ok' | {'error', [{'error' | 'exit' | 'throw', any()}]}).

-type(queue_or_not_found() :: rabbit_types:amqqueue() | 'not_found').

-spec(start/0 :: () -> [name()]).
-spec(stop/0 :: () -> 'ok').
-spec(declare/5 ::
        (name(), boolean(), boolean(),
         rabbit_framing:amqp_table(), rabbit_types:maybe(pid()))
        -> {'new' | 'existing', rabbit_types:amqqueue()} |
           rabbit_types:channel_exit()).
-spec(lookup/1 ::
        (name()) -> rabbit_types:ok(rabbit_types:amqqueue()) |
                    rabbit_types:error('not_found')).
-spec(with/2 :: (name(), qfun(A)) -> A | rabbit_types:error('not_found')).
-spec(with_or_die/2 ::
        (name(), qfun(A)) -> A | rabbit_types:channel_exit()).
-spec(assert_equivalence/5 ::
        (rabbit_types:amqqueue(), boolean(), boolean(),
         rabbit_framing:amqp_table(), rabbit_types:maybe(pid()))
        -> 'ok' | rabbit_types:channel_exit() |
           rabbit_types:connection_exit()).
-spec(check_exclusive_access/2 ::
        (rabbit_types:amqqueue(), pid())
        -> 'ok' | rabbit_types:channel_exit()).
-spec(with_exclusive_access_or_die/3 ::
        (name(), pid(), qfun(A)) -> A | rabbit_types:channel_exit()).
-spec(list/1 :: (rabbit_types:vhost()) -> [rabbit_types:amqqueue()]).
-spec(info_keys/0 :: () -> rabbit_types:info_keys()).
-spec(info/1 :: (rabbit_types:amqqueue()) -> rabbit_types:infos()).
-spec(info/2 ::
        (rabbit_types:amqqueue(), rabbit_types:info_keys())
        -> rabbit_types:infos()).
-spec(info_all/1 :: (rabbit_types:vhost()) -> [rabbit_types:infos()]).
-spec(info_all/2 :: (rabbit_types:vhost(), rabbit_types:info_keys())
                    -> [rabbit_types:infos()]).
-spec(consumers/1 ::
        (rabbit_types:amqqueue())
        -> [{pid(), rabbit_types:ctag(), boolean()}]).
-spec(consumers_all/1 ::
        (rabbit_types:vhost())
        -> [{name(), pid(), rabbit_types:ctag(), boolean()}]).
-spec(stat/1 ::
        (rabbit_types:amqqueue())
        -> {'ok', non_neg_integer(), non_neg_integer()}).
-spec(emit_stats/1 :: (rabbit_types:amqqueue()) -> 'ok').
-spec(delete_immediately/1 :: (rabbit_types:amqqueue()) -> 'ok').
-spec(delete/3 ::
        (rabbit_types:amqqueue(), 'false', 'false')
        -> qlen();
        (rabbit_types:amqqueue(), 'true' , 'false')
        -> qlen() | rabbit_types:error('in_use');
        (rabbit_types:amqqueue(), 'false', 'true' )
        -> qlen() | rabbit_types:error('not_empty');
        (rabbit_types:amqqueue(), 'true' , 'true' )
        -> qlen() |
           rabbit_types:error('in_use') |
           rabbit_types:error('not_empty')).
-spec(purge/1 :: (rabbit_types:amqqueue()) -> qlen()).
-spec(deliver/2 :: (pid(), rabbit_types:delivery()) -> boolean()).
-spec(requeue/3 :: (pid(), [msg_id()],  pid()) -> 'ok').
-spec(ack/4 ::
        (pid(), rabbit_types:maybe(rabbit_types:txn()), [msg_id()], pid())
        -> 'ok').
-spec(reject/4 :: (pid(), [msg_id()], boolean(), pid()) -> 'ok').
-spec(commit_all/3 :: ([pid()], rabbit_types:txn(), pid()) -> ok_or_errors()).
-spec(rollback_all/3 :: ([pid()], rabbit_types:txn(), pid()) -> 'ok').
-spec(notify_down_all/2 :: ([pid()], pid()) -> ok_or_errors()).
-spec(limit_all/3 :: ([pid()], pid(), pid() | 'undefined') -> ok_or_errors()).
-spec(basic_get/3 :: (rabbit_types:amqqueue(), pid(), boolean()) ->
                          {'ok', non_neg_integer(), qmsg()} | 'empty').
-spec(basic_consume/7 ::
        (rabbit_types:amqqueue(), boolean(), pid(), pid() | 'undefined',
         rabbit_types:ctag(), boolean(), any())
        -> rabbit_types:ok_or_error('exclusive_consume_unavailable')).
-spec(basic_cancel/4 ::
        (rabbit_types:amqqueue(), pid(), rabbit_types:ctag(), any()) -> 'ok').
-spec(notify_sent/2 :: (pid(), pid()) -> 'ok').
-spec(unblock/2 :: (pid(), pid()) -> 'ok').
-spec(flush_all/2 :: ([pid()], pid()) -> 'ok').
-spec(internal_declare/2 ::
        (rabbit_types:amqqueue(), boolean())
        -> queue_or_not_found() | rabbit_misc:thunk(queue_or_not_found())).
-spec(internal_delete/1 ::
        (name()) -> rabbit_types:ok_or_error('not_found') |
                    rabbit_types:connection_exit() |
<<<<<<< HEAD
                    fun ((boolean()) -> rabbit_types:ok_or_error('not_found') |
                                        rabbit_types:connection_exit())).
-spec(run_backing_queue/3 ::
        (pid(), atom(),
         (fun ((atom(), A) -> {[rabbit_types:msg_id()], A}))) -> 'ok').
-spec(run_backing_queue_async/3 ::
        (pid(), atom(),
         (fun ((atom(), A) -> {[rabbit_types:msg_id()], A}))) -> 'ok').
=======
                    fun (() -> rabbit_types:ok_or_error('not_found') |
                               rabbit_types:connection_exit())).
-spec(run_backing_queue/2 ::
        (pid(), (fun ((A) -> {[rabbit_types:msg_id()], A}))) -> 'ok').
-spec(run_backing_queue_async/2 ::
        (pid(), (fun ((A) -> {[rabbit_types:msg_id()], A}))) -> 'ok').
>>>>>>> 04c7af27
-spec(sync_timeout/1 :: (pid()) -> 'ok').
-spec(update_ram_duration/1 :: (pid()) -> 'ok').
-spec(set_ram_duration_target/2 :: (pid(), number() | 'infinity') -> 'ok').
-spec(set_maximum_since_use/2 :: (pid(), non_neg_integer()) -> 'ok').
-spec(maybe_expire/1 :: (pid()) -> 'ok').
-spec(on_node_down/1 :: (node()) -> 'ok').
-spec(pseudo_queue/2 :: (name(), pid()) -> rabbit_types:amqqueue()).

-endif.

%%----------------------------------------------------------------------------

start() ->
    DurableQueues = find_durable_queues(),
    {ok, BQ} = application:get_env(rabbit, backing_queue_module),
    ok = BQ:start([QName || #amqqueue{name = QName} <- DurableQueues]),
    {ok,_} = supervisor:start_child(
               rabbit_sup,
               {rabbit_amqqueue_sup,
                {rabbit_amqqueue_sup, start_link, []},
                transient, infinity, supervisor, [rabbit_amqqueue_sup]}),
    recover_durable_queues(DurableQueues).

stop() ->
    ok = supervisor:terminate_child(rabbit_sup, rabbit_amqqueue_sup),
    ok = supervisor:delete_child(rabbit_sup, rabbit_amqqueue_sup),
    {ok, BQ} = application:get_env(rabbit, backing_queue_module),
    ok = BQ:stop().

find_durable_queues() ->
    Node = node(),
    %% TODO: use dirty ops instead
    rabbit_misc:execute_mnesia_transaction(
      fun () ->
              qlc:e(qlc:q([Q || Q = #amqqueue{pid = Pid}
                                    <- mnesia:table(rabbit_durable_queue),
                                node(Pid) == Node]))
      end).

recover_durable_queues(DurableQueues) ->
    Qs = [start_queue_process(Q) || Q <- DurableQueues],
    [QName || Q = #amqqueue{name = QName, pid = Pid} <- Qs,
              gen_server2:call(Pid, {init, true}, infinity) == {new, Q}].

declare(QueueName, Durable, AutoDelete, Args, Owner) ->
    ok = check_declare_arguments(QueueName, Args),
    Q = start_queue_process(#amqqueue{name = QueueName,
                                      durable = Durable,
                                      auto_delete = AutoDelete,
                                      arguments = Args,
                                      exclusive_owner = Owner,
                                      pid = none}),
    case gen_server2:call(Q#amqqueue.pid, {init, false}, infinity) of
        not_found -> rabbit_misc:not_found(QueueName);
        Q1        -> Q1
    end.

internal_declare(Q, true) ->
    rabbit_misc:execute_mnesia_tx_with_tail(
      fun () -> ok = store_queue(Q), rabbit_misc:const(Q) end);
internal_declare(Q = #amqqueue{name = QueueName}, false) ->
    rabbit_misc:execute_mnesia_tx_with_tail(
      fun () ->
              case mnesia:wread({rabbit_queue, QueueName}) of
                  [] ->
                      case mnesia:read({rabbit_durable_queue, QueueName}) of
                          []  -> ok = store_queue(Q),
                                 B = add_default_binding(Q),
                                 fun () -> B(), Q end;
                          %% Q exists on stopped node
                          [_] -> rabbit_misc:const(not_found)
                      end;
                  [ExistingQ = #amqqueue{pid = QPid}] ->
                      case rabbit_misc:is_process_alive(QPid) of
                          true  -> rabbit_misc:const(ExistingQ);
                          false -> TailFun = internal_delete(QueueName),
                                   fun () -> TailFun(), ExistingQ end
                      end
              end
      end).

store_queue(Q = #amqqueue{durable = true}) ->
    ok = mnesia:write(rabbit_durable_queue, Q, write),
    ok = mnesia:write(rabbit_queue, Q, write),
    ok;
store_queue(Q = #amqqueue{durable = false}) ->
    ok = mnesia:write(rabbit_queue, Q, write),
    ok.

start_queue_process(Q) ->
    {ok, Pid} = rabbit_amqqueue_sup:start_child([Q]),
    Q#amqqueue{pid = Pid}.

add_default_binding(#amqqueue{name = QueueName}) ->
    ExchangeName = rabbit_misc:r(QueueName, exchange, <<>>),
    RoutingKey = QueueName#resource.name,
    rabbit_binding:add(#binding{source      = ExchangeName,
                                destination = QueueName,
                                key         = RoutingKey,
                                args        = []}).

lookup(Name) ->
    rabbit_misc:dirty_read({rabbit_queue, Name}).

with(Name, F, E) ->
    case lookup(Name) of
        {ok, Q} -> rabbit_misc:with_exit_handler(E, fun () -> F(Q) end);
        {error, not_found} -> E()
    end.

with(Name, F) ->
    with(Name, F, fun () -> {error, not_found} end).
with_or_die(Name, F) ->
    with(Name, F, fun () -> rabbit_misc:not_found(Name) end).

assert_equivalence(#amqqueue{durable     = Durable,
                             auto_delete = AutoDelete} = Q,
                   Durable, AutoDelete, RequiredArgs, Owner) ->
    assert_args_equivalence(Q, RequiredArgs),
    check_exclusive_access(Q, Owner, strict);
assert_equivalence(#amqqueue{name = QueueName},
                   _Durable, _AutoDelete, _RequiredArgs, _Owner) ->
    rabbit_misc:protocol_error(
      precondition_failed, "parameters for ~s not equivalent",
      [rabbit_misc:rs(QueueName)]).

check_exclusive_access(Q, Owner) -> check_exclusive_access(Q, Owner, lax).

check_exclusive_access(#amqqueue{exclusive_owner = Owner}, Owner, _MatchType) ->
    ok;
check_exclusive_access(#amqqueue{exclusive_owner = none}, _ReaderPid, lax) ->
    ok;
check_exclusive_access(#amqqueue{name = QueueName}, _ReaderPid, _MatchType) ->
    rabbit_misc:protocol_error(
      resource_locked,
      "cannot obtain exclusive access to locked ~s",
      [rabbit_misc:rs(QueueName)]).

with_exclusive_access_or_die(Name, ReaderPid, F) ->
    with_or_die(Name,
                fun (Q) -> check_exclusive_access(Q, ReaderPid), F(Q) end).

assert_args_equivalence(#amqqueue{name = QueueName, arguments = Args},
                        RequiredArgs) ->
    rabbit_misc:assert_args_equivalence(Args, RequiredArgs, QueueName,
                                        [<<"x-expires">>]).

check_declare_arguments(QueueName, Args) ->
    [case Fun(rabbit_misc:table_lookup(Args, Key)) of
         ok             -> ok;
         {error, Error} -> rabbit_misc:protocol_error(
                             precondition_failed,
                             "invalid arg '~s' for ~s: ~w",
                             [Key, rabbit_misc:rs(QueueName), Error])
     end || {Key, Fun} <-
                [{<<"x-expires">>,     fun check_integer_argument/1},
                 {<<"x-message-ttl">>, fun check_integer_argument/1}]],
    ok.

check_integer_argument(undefined) ->
    ok;
check_integer_argument({Type, Val}) when Val > 0 ->
    case lists:member(Type, ?INTEGER_ARG_TYPES) of
        true  -> ok;
        false -> {error, {unacceptable_type, Type}}
    end;
check_integer_argument({_Type, Val}) ->
    {error, {value_zero_or_less, Val}}.

list(VHostPath) ->
    mnesia:dirty_match_object(
      rabbit_queue,
      #amqqueue{name = rabbit_misc:r(VHostPath, queue), _ = '_'}).

info_keys() -> rabbit_amqqueue_process:info_keys().

map(VHostPath, F) -> rabbit_misc:filter_exit_map(F, list(VHostPath)).

info(#amqqueue{ pid = QPid }) ->
    delegate_call(QPid, info).

info(#amqqueue{ pid = QPid }, Items) ->
    case delegate_call(QPid, {info, Items}) of
        {ok, Res}      -> Res;
        {error, Error} -> throw(Error)
    end.

info_all(VHostPath) -> map(VHostPath, fun (Q) -> info(Q) end).

info_all(VHostPath, Items) -> map(VHostPath, fun (Q) -> info(Q, Items) end).

consumers(#amqqueue{ pid = QPid }) ->
    delegate_call(QPid, consumers).

consumers_all(VHostPath) ->
    lists:append(
      map(VHostPath,
          fun (Q) -> [{Q#amqqueue.name, ChPid, ConsumerTag, AckRequired} ||
                         {ChPid, ConsumerTag, AckRequired} <- consumers(Q)]
          end)).

stat(#amqqueue{pid = QPid}) ->
    delegate_call(QPid, stat).

emit_stats(#amqqueue{pid = QPid}) ->
    delegate_cast(QPid, emit_stats).

delete_immediately(#amqqueue{ pid = QPid }) ->
    gen_server2:cast(QPid, delete_immediately).

delete(#amqqueue{ pid = QPid }, IfUnused, IfEmpty) ->
    delegate_call(QPid, {delete, IfUnused, IfEmpty}).

purge(#amqqueue{ pid = QPid }) -> delegate_call(QPid, purge).

deliver(QPid, Delivery = #delivery{immediate = true}) ->
    gen_server2:call(QPid, {deliver_immediately, Delivery}, infinity);
deliver(QPid, Delivery = #delivery{mandatory = true}) ->
    gen_server2:call(QPid, {deliver, Delivery}, infinity),
    true;
deliver(QPid, Delivery) ->
    gen_server2:cast(QPid, {deliver, Delivery}),
    true.

requeue(QPid, MsgIds, ChPid) ->
    delegate_call(QPid, {requeue, MsgIds, ChPid}).

ack(QPid, Txn, MsgIds, ChPid) ->
    delegate_cast(QPid, {ack, Txn, MsgIds, ChPid}).

reject(QPid, MsgIds, Requeue, ChPid) ->
    delegate_cast(QPid, {reject, MsgIds, Requeue, ChPid}).

commit_all(QPids, Txn, ChPid) ->
    safe_delegate_call_ok(
      fun (QPid) -> gen_server2:call(QPid, {commit, Txn, ChPid}, infinity) end,
      QPids).

rollback_all(QPids, Txn, ChPid) ->
    delegate:invoke_no_result(
      QPids, fun (QPid) -> gen_server2:cast(QPid, {rollback, Txn, ChPid}) end).

notify_down_all(QPids, ChPid) ->
    safe_delegate_call_ok(
      fun (QPid) -> gen_server2:call(QPid, {notify_down, ChPid}, infinity) end,
      QPids).

limit_all(QPids, ChPid, LimiterPid) ->
    delegate:invoke_no_result(
      QPids, fun (QPid) ->
                     gen_server2:cast(QPid, {limit, ChPid, LimiterPid})
             end).

basic_get(#amqqueue{pid = QPid}, ChPid, NoAck) ->
    delegate_call(QPid, {basic_get, ChPid, NoAck}).

basic_consume(#amqqueue{pid = QPid}, NoAck, ChPid, LimiterPid,
              ConsumerTag, ExclusiveConsume, OkMsg) ->
    delegate_call(QPid, {basic_consume, NoAck, ChPid,
                         LimiterPid, ConsumerTag, ExclusiveConsume, OkMsg}).

basic_cancel(#amqqueue{pid = QPid}, ChPid, ConsumerTag, OkMsg) ->
    ok = delegate_call(QPid, {basic_cancel, ChPid, ConsumerTag, OkMsg}).

notify_sent(QPid, ChPid) ->
    gen_server2:cast(QPid, {notify_sent, ChPid}).

unblock(QPid, ChPid) ->
    delegate_cast(QPid, {unblock, ChPid}).

flush_all(QPids, ChPid) ->
    delegate:invoke_no_result(
      QPids, fun (QPid) -> gen_server2:cast(QPid, {flush, ChPid}) end).

internal_delete1(QueueName) ->
    ok = mnesia:delete({rabbit_queue, QueueName}),
    ok = mnesia:delete({rabbit_durable_queue, QueueName}),
    %% we want to execute some things, as decided by rabbit_exchange,
    %% after the transaction.
    rabbit_binding:remove_for_destination(QueueName).

internal_delete(QueueName) ->
    rabbit_misc:execute_mnesia_tx_with_tail(
      fun () ->
              case mnesia:wread({rabbit_queue, QueueName}) of
                  []  -> rabbit_misc:const({error, not_found});
                  [_] -> Deletions = internal_delete1(QueueName),
                         rabbit_binding:process_deletions(Deletions)
              end
      end).

run_backing_queue(QPid, Mod, Fun) ->
    gen_server2:call(QPid, {run_backing_queue, Mod, Fun}, infinity).

run_backing_queue_async(QPid, Mod, Fun) ->
    gen_server2:cast(QPid, {run_backing_queue, Mod, Fun}).

sync_timeout(QPid) ->
    gen_server2:cast(QPid, sync_timeout).

update_ram_duration(QPid) ->
    gen_server2:cast(QPid, update_ram_duration).

set_ram_duration_target(QPid, Duration) ->
    gen_server2:cast(QPid, {set_ram_duration_target, Duration}).

set_maximum_since_use(QPid, Age) ->
    gen_server2:cast(QPid, {set_maximum_since_use, Age}).

maybe_expire(QPid) ->
    gen_server2:cast(QPid, maybe_expire).

drop_expired(QPid) ->
    gen_server2:cast(QPid, drop_expired).

on_node_down(Node) ->
    rabbit_misc:execute_mnesia_tx_with_tail(
      fun () -> Dels = qlc:e(qlc:q([delete_queue(QueueName) ||
                                       #amqqueue{name = QueueName, pid = Pid}
                                           <- mnesia:table(rabbit_queue),
                                       node(Pid) == Node])),
                rabbit_binding:process_deletions(
                  lists:foldl(fun rabbit_binding:combine_deletions/2,
                              rabbit_binding:new_deletions(), Dels))
      end).

delete_queue(QueueName) ->
    ok = mnesia:delete({rabbit_queue, QueueName}),
    rabbit_binding:remove_transient_for_destination(QueueName).

pseudo_queue(QueueName, Pid) ->
    #amqqueue{name = QueueName,
              durable = false,
              auto_delete = false,
              arguments = [],
              pid = Pid}.

safe_delegate_call_ok(F, Pids) ->
    case delegate:invoke(Pids, fun (Pid) ->
                                       rabbit_misc:with_exit_handler(
                                         fun () -> ok end,
                                         fun () -> F(Pid) end)
                               end) of
        {_,  []} -> ok;
        {_, Bad} -> {error, Bad}
    end.

delegate_call(Pid, Msg) ->
    delegate:invoke(Pid, fun (P) -> gen_server2:call(P, Msg, infinity) end).

delegate_cast(Pid, Msg) ->
    delegate:invoke_no_result(Pid, fun (P) -> gen_server2:cast(P, Msg) end).<|MERGE_RESOLUTION|>--- conflicted
+++ resolved
@@ -139,23 +139,14 @@
 -spec(internal_delete/1 ::
         (name()) -> rabbit_types:ok_or_error('not_found') |
                     rabbit_types:connection_exit() |
-<<<<<<< HEAD
-                    fun ((boolean()) -> rabbit_types:ok_or_error('not_found') |
-                                        rabbit_types:connection_exit())).
+                    fun (() -> rabbit_types:ok_or_error('not_found') |
+                               rabbit_types:connection_exit())).
 -spec(run_backing_queue/3 ::
         (pid(), atom(),
          (fun ((atom(), A) -> {[rabbit_types:msg_id()], A}))) -> 'ok').
 -spec(run_backing_queue_async/3 ::
         (pid(), atom(),
          (fun ((atom(), A) -> {[rabbit_types:msg_id()], A}))) -> 'ok').
-=======
-                    fun (() -> rabbit_types:ok_or_error('not_found') |
-                               rabbit_types:connection_exit())).
--spec(run_backing_queue/2 ::
-        (pid(), (fun ((A) -> {[rabbit_types:msg_id()], A}))) -> 'ok').
--spec(run_backing_queue_async/2 ::
-        (pid(), (fun ((A) -> {[rabbit_types:msg_id()], A}))) -> 'ok').
->>>>>>> 04c7af27
 -spec(sync_timeout/1 :: (pid()) -> 'ok').
 -spec(update_ram_duration/1 :: (pid()) -> 'ok').
 -spec(set_ram_duration_target/2 :: (pid(), number() | 'infinity') -> 'ok').
