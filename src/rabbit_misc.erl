%% The contents of this file are subject to the Mozilla Public License
%% Version 1.1 (the "License"); you may not use this file except in
%% compliance with the License. You may obtain a copy of the License
%% at http://www.mozilla.org/MPL/
%%
%% Software distributed under the License is distributed on an "AS IS"
%% basis, WITHOUT WARRANTY OF ANY KIND, either express or implied. See
%% the License for the specific language governing rights and
%% limitations under the License.
%%
%% The Original Code is RabbitMQ.
%%
%% The Initial Developer of the Original Code is VMware, Inc.
%% Copyright (c) 2007-2011 VMware, Inc.  All rights reserved.
%%

-module(rabbit_misc).
-include("rabbit.hrl").
-include("rabbit_framing.hrl").

-include_lib("kernel/include/file.hrl").

-export([method_record_type/1, polite_pause/0, polite_pause/1]).
-export([die/1, frame_error/2, amqp_error/4,
         protocol_error/3, protocol_error/4, protocol_error/1]).
-export([not_found/1, assert_args_equivalence/4]).
-export([dirty_read/1]).
-export([table_lookup/2]).
-export([r/3, r/2, r_arg/4, rs/1]).
-export([enable_cover/0, report_cover/0]).
-export([enable_cover/1, report_cover/1]).
-export([start_cover/1]).
-export([throw_on_error/2, with_exit_handler/2, filter_exit_map/2]).
-export([with_user/2, with_user_and_vhost/3]).
-export([execute_mnesia_transaction/1]).
-export([execute_mnesia_transaction/2]).
-export([execute_mnesia_tx_with_tail/1]).
-export([ensure_ok/2]).
-export([makenode/1, nodeparts/1, cookie_hash/0, tcp_name/3]).
-export([upmap/2, map_in_order/2]).
-export([table_fold/3]).
-export([dirty_read_all/1, dirty_foreach_key/2, dirty_dump_log/1]).
-export([read_term_file/1, write_term_file/2]).
-export([append_file/2, ensure_parent_dirs_exist/1]).
-export([format_stderr/2]).
-export([start_applications/1, stop_applications/1]).
-export([unfold/2, ceil/1, queue_fold/3]).
-export([sort_field_table/1]).
-export([pid_to_string/1, string_to_pid/1]).
-export([version_compare/2, version_compare/3]).
-export([recursive_delete/1, recursive_copy/2, dict_cons/3, orddict_cons/3,
         unlink_and_capture_exit/1]).
-export([get_options/2]).
-export([all_module_attributes/1, build_acyclic_graph/3]).
-export([now_ms/0]).
-export([lock_file/1]).
-export([const_ok/1, const/1]).
-export([ntoa/1, ntoab/1]).
<<<<<<< HEAD
-export([is_process_alive/1]).
=======
-export([serial_add/2, serial_compare/2, serial_diff/2]).
>>>>>>> 6398ee3c

%%----------------------------------------------------------------------------

-ifdef(use_specs).

-export_type([resource_name/0, thunk/1, const/1]).
-export_type([serial_number/0]).

-type(ok_or_error() :: rabbit_types:ok_or_error(any())).
-type(thunk(T) :: fun(() -> T)).
-type(const(T) :: fun((any()) -> T)).
-type(resource_name() :: binary()).
-type(optdef() :: {flag, string()} | {option, string(), any()}).
-type(channel_or_connection_exit()
      :: rabbit_types:channel_exit() | rabbit_types:connection_exit()).
-type(digraph_label() :: term()).
-type(graph_vertex_fun() ::
        fun ((atom(), [term()]) -> [{digraph:vertex(), digraph_label()}])).
-type(graph_edge_fun() ::
        fun ((atom(), [term()]) -> [{digraph:vertex(), digraph:vertex()}])).
-type(serial_number() :: non_neg_integer()).
-type(serial_compare_result() :: 'equal' | 'less' | 'greater').

-spec(method_record_type/1 :: (rabbit_framing:amqp_method_record())
                              -> rabbit_framing:amqp_method_name()).
-spec(polite_pause/0 :: () -> 'done').
-spec(polite_pause/1 :: (non_neg_integer()) -> 'done').
-spec(die/1 ::
        (rabbit_framing:amqp_exception()) -> channel_or_connection_exit()).
-spec(frame_error/2 :: (rabbit_framing:amqp_method_name(), binary())
                       -> rabbit_types:connection_exit()).
-spec(amqp_error/4 ::
        (rabbit_framing:amqp_exception(), string(), [any()],
         rabbit_framing:amqp_method_name())
        -> rabbit_types:amqp_error()).
-spec(protocol_error/3 :: (rabbit_framing:amqp_exception(), string(), [any()])
                          -> channel_or_connection_exit()).
-spec(protocol_error/4 ::
        (rabbit_framing:amqp_exception(), string(), [any()],
         rabbit_framing:amqp_method_name()) -> channel_or_connection_exit()).
-spec(protocol_error/1 ::
        (rabbit_types:amqp_error()) -> channel_or_connection_exit()).
-spec(not_found/1 :: (rabbit_types:r(atom())) -> rabbit_types:channel_exit()).
-spec(assert_args_equivalence/4 :: (rabbit_framing:amqp_table(),
                                    rabbit_framing:amqp_table(),
                                    rabbit_types:r(any()), [binary()]) ->
                                        'ok' | rabbit_types:connection_exit()).
-spec(dirty_read/1 ::
        ({atom(), any()}) -> rabbit_types:ok_or_error2(any(), 'not_found')).
-spec(table_lookup/2 ::
        (rabbit_framing:amqp_table(), binary())
         -> 'undefined' | {rabbit_framing:amqp_field_type(), any()}).
-spec(r/2 :: (rabbit_types:vhost(), K)
             -> rabbit_types:r3(rabbit_types:vhost(), K, '_')
                    when is_subtype(K, atom())).
-spec(r/3 ::
        (rabbit_types:vhost() | rabbit_types:r(atom()), K, resource_name())
        -> rabbit_types:r3(rabbit_types:vhost(), K, resource_name())
               when is_subtype(K, atom())).
-spec(r_arg/4 ::
        (rabbit_types:vhost() | rabbit_types:r(atom()), K,
         rabbit_framing:amqp_table(), binary())
        -> undefined | rabbit_types:r(K)
               when is_subtype(K, atom())).
-spec(rs/1 :: (rabbit_types:r(atom())) -> string()).
-spec(enable_cover/0 :: () -> ok_or_error()).
-spec(start_cover/1 :: ([{string(), string()} | string()]) -> 'ok').
-spec(report_cover/0 :: () -> 'ok').
-spec(enable_cover/1 :: ([file:filename() | atom()]) -> ok_or_error()).
-spec(report_cover/1 :: ([file:filename() | atom()]) -> 'ok').
-spec(throw_on_error/2 ::
        (atom(), thunk(rabbit_types:error(any()) | {ok, A} | A)) -> A).
-spec(with_exit_handler/2 :: (thunk(A), thunk(A)) -> A).
-spec(filter_exit_map/2 :: (fun ((A) -> B), [A]) -> [B]).
-spec(with_user/2 :: (rabbit_types:username(), thunk(A)) -> A).
-spec(with_user_and_vhost/3 ::
        (rabbit_types:username(), rabbit_types:vhost(), thunk(A))
        -> A).
-spec(execute_mnesia_transaction/1 :: (thunk(A)) -> A).
-spec(execute_mnesia_transaction/2 ::
        (thunk(A), fun ((A, boolean()) -> B)) -> B).
-spec(execute_mnesia_tx_with_tail/1 ::
        (thunk(fun ((boolean()) -> B))) -> B | (fun ((boolean()) -> B))).
-spec(ensure_ok/2 :: (ok_or_error(), atom()) -> 'ok').
-spec(makenode/1 :: ({string(), string()} | string()) -> node()).
-spec(nodeparts/1 :: (node() | string()) -> {string(), string()}).
-spec(cookie_hash/0 :: () -> string()).
-spec(tcp_name/3 ::
        (atom(), inet:ip_address(), rabbit_networking:ip_port())
        -> atom()).
-spec(upmap/2 :: (fun ((A) -> B), [A]) -> [B]).
-spec(map_in_order/2 :: (fun ((A) -> B), [A]) -> [B]).
-spec(table_fold/3 :: (fun ((any(), A) -> A), A, atom()) -> A).
-spec(dirty_read_all/1 :: (atom()) -> [any()]).
-spec(dirty_foreach_key/2 :: (fun ((any()) -> any()), atom())
                             -> 'ok' | 'aborted').
-spec(dirty_dump_log/1 :: (file:filename()) -> ok_or_error()).
-spec(read_term_file/1 ::
        (file:filename()) -> {'ok', [any()]} | rabbit_types:error(any())).
-spec(write_term_file/2 :: (file:filename(), [any()]) -> ok_or_error()).
-spec(append_file/2 :: (file:filename(), string()) -> ok_or_error()).
-spec(ensure_parent_dirs_exist/1 :: (string()) -> 'ok').
-spec(format_stderr/2 :: (string(), [any()]) -> 'ok').
-spec(start_applications/1 :: ([atom()]) -> 'ok').
-spec(stop_applications/1 :: ([atom()]) -> 'ok').
-spec(unfold/2  :: (fun ((A) -> ({'true', B, A} | 'false')), A) -> {[B], A}).
-spec(ceil/1 :: (number()) -> integer()).
-spec(queue_fold/3 :: (fun ((any(), B) -> B), B, queue()) -> B).
-spec(sort_field_table/1 ::
        (rabbit_framing:amqp_table()) -> rabbit_framing:amqp_table()).
-spec(pid_to_string/1 :: (pid()) -> string()).
-spec(string_to_pid/1 :: (string()) -> pid()).
-spec(version_compare/2 :: (string(), string()) -> 'lt' | 'eq' | 'gt').
-spec(version_compare/3 ::
        (string(), string(), ('lt' | 'lte' | 'eq' | 'gte' | 'gt'))
        -> boolean()).
-spec(recursive_delete/1 ::
        ([file:filename()])
        -> rabbit_types:ok_or_error({file:filename(), any()})).
-spec(recursive_copy/2 ::
        (file:filename(), file:filename())
        -> rabbit_types:ok_or_error({file:filename(), file:filename(), any()})).
-spec(dict_cons/3 :: (any(), any(), dict()) -> dict()).
-spec(orddict_cons/3 :: (any(), any(), orddict:orddict()) -> orddict:orddict()).
-spec(unlink_and_capture_exit/1 :: (pid()) -> 'ok').
-spec(get_options/2 :: ([optdef()], [string()])
                       -> {[string()], [{string(), any()}]}).
-spec(all_module_attributes/1 :: (atom()) -> [{atom(), [term()]}]).
-spec(build_acyclic_graph/3 ::
        (graph_vertex_fun(), graph_edge_fun(), [{atom(), [term()]}])
        -> rabbit_types:ok_or_error2(digraph(),
                                     {'vertex', 'duplicate', digraph:vertex()} |
                                     {'edge', ({bad_vertex, digraph:vertex()} |
                                               {bad_edge, [digraph:vertex()]}),
                                      digraph:vertex(), digraph:vertex()})).
-spec(now_ms/0 :: () -> non_neg_integer()).
-spec(lock_file/1 :: (file:filename()) -> rabbit_types:ok_or_error('eexist')).
-spec(const_ok/1 :: (any()) -> 'ok').
-spec(const/1 :: (A) -> const(A)).
-spec(ntoa/1 :: (inet:ip_address()) -> string()).
-spec(ntoab/1 :: (inet:ip_address()) -> string()).
<<<<<<< HEAD
-spec(is_process_alive/1 :: (pid()) -> boolean()).
=======
-spec(serial_add/2 :: (serial_number(), non_neg_integer()) ->
             serial_number()).
-spec(serial_compare/2 :: (serial_number(), serial_number()) ->
             serial_compare_result()).
-spec(serial_diff/2 :: (serial_number(), serial_number()) ->
             integer()).
>>>>>>> 6398ee3c

-endif.

%%----------------------------------------------------------------------------

method_record_type(Record) ->
    element(1, Record).

polite_pause() ->
    polite_pause(3000).

polite_pause(N) ->
    receive
    after N -> done
    end.

die(Error) ->
    protocol_error(Error, "~w", [Error]).

frame_error(MethodName, BinaryFields) ->
    protocol_error(frame_error, "cannot decode ~w", [BinaryFields], MethodName).

amqp_error(Name, ExplanationFormat, Params, Method) ->
    Explanation = lists:flatten(io_lib:format(ExplanationFormat, Params)),
    #amqp_error{name = Name, explanation = Explanation, method = Method}.

protocol_error(Name, ExplanationFormat, Params) ->
    protocol_error(Name, ExplanationFormat, Params, none).

protocol_error(Name, ExplanationFormat, Params, Method) ->
    protocol_error(amqp_error(Name, ExplanationFormat, Params, Method)).

protocol_error(#amqp_error{} = Error) ->
    exit(Error).

not_found(R) -> protocol_error(not_found, "no ~s", [rs(R)]).

assert_args_equivalence(Orig, New, Name, Keys) ->
    [assert_args_equivalence1(Orig, New, Name, Key) || Key <- Keys],
    ok.

assert_args_equivalence1(Orig, New, Name, Key) ->
    case {table_lookup(Orig, Key), table_lookup(New, Key)} of
        {Same, Same}  -> ok;
        {Orig1, New1} -> protocol_error(
                           precondition_failed,
                           "inequivalent arg '~s' for ~s: "
                           "received ~s but current is ~s",
                           [Key, rs(Name), val(New1), val(Orig1)])
    end.

val(undefined) ->
    "none";
val({Type, Value}) ->
    Fmt = case is_binary(Value) of
              true  -> "the value '~s' of type '~s'";
              false -> "the value '~w' of type '~s'"
          end,
    lists:flatten(io_lib:format(Fmt, [Value, Type])).

dirty_read(ReadSpec) ->
    case mnesia:dirty_read(ReadSpec) of
        [Result] -> {ok, Result};
        []       -> {error, not_found}
    end.

table_lookup(Table, Key) ->
    case lists:keysearch(Key, 1, Table) of
        {value, {_, TypeBin, ValueBin}} -> {TypeBin, ValueBin};
        false                           -> undefined
    end.

r(#resource{virtual_host = VHostPath}, Kind, Name)
  when is_binary(Name) ->
    #resource{virtual_host = VHostPath, kind = Kind, name = Name};
r(VHostPath, Kind, Name) when is_binary(Name) andalso is_binary(VHostPath) ->
    #resource{virtual_host = VHostPath, kind = Kind, name = Name}.

r(VHostPath, Kind) when is_binary(VHostPath) ->
    #resource{virtual_host = VHostPath, kind = Kind, name = '_'}.

r_arg(#resource{virtual_host = VHostPath}, Kind, Table, Key) ->
    r_arg(VHostPath, Kind, Table, Key);
r_arg(VHostPath, Kind, Table, Key) ->
    case table_lookup(Table, Key) of
        {longstr, NameBin} -> r(VHostPath, Kind, NameBin);
        undefined          -> undefined
    end.

rs(#resource{virtual_host = VHostPath, kind = Kind, name = Name}) ->
    lists:flatten(io_lib:format("~s '~s' in vhost '~s'",
                                [Kind, Name, VHostPath])).

enable_cover() -> enable_cover(["."]).

enable_cover(Dirs) ->
    lists:foldl(fun (Dir, ok) ->
                        case cover:compile_beam_directory(
                               filename:join(lists:concat([Dir]),"ebin")) of
                            {error, _} = Err -> Err;
                            _                -> ok
                        end;
                    (_Dir, Err) ->
                        Err
                end, ok, Dirs).

start_cover(NodesS) ->
    {ok, _} = cover:start([makenode(N) || N <- NodesS]),
    ok.

report_cover() -> report_cover(["."]).

report_cover(Dirs) -> [report_cover1(lists:concat([Dir])) || Dir <- Dirs], ok.

report_cover1(Root) ->
    Dir = filename:join(Root, "cover"),
    ok = filelib:ensure_dir(filename:join(Dir, "junk")),
    lists:foreach(fun (F) -> file:delete(F) end,
                  filelib:wildcard(filename:join(Dir, "*.html"))),
    {ok, SummaryFile} = file:open(filename:join(Dir, "summary.txt"), [write]),
    {CT, NCT} =
        lists:foldl(
          fun (M,{CovTot, NotCovTot}) ->
                  {ok, {M, {Cov, NotCov}}} = cover:analyze(M, module),
                  ok = report_coverage_percentage(SummaryFile,
                                                  Cov, NotCov, M),
                  {ok,_} = cover:analyze_to_file(
                             M,
                             filename:join(Dir, atom_to_list(M) ++ ".html"),
                             [html]),
                  {CovTot+Cov, NotCovTot+NotCov}
          end,
          {0, 0},
          lists:sort(cover:modules())),
    ok = report_coverage_percentage(SummaryFile, CT, NCT, 'TOTAL'),
    ok = file:close(SummaryFile),
    ok.

report_coverage_percentage(File, Cov, NotCov, Mod) ->
    io:fwrite(File, "~6.2f ~p~n",
              [if
                   Cov+NotCov > 0 -> 100.0*Cov/(Cov+NotCov);
                   true -> 100.0
               end,
               Mod]).

throw_on_error(E, Thunk) ->
    case Thunk() of
        {error, Reason} -> throw({E, Reason});
        {ok, Res}       -> Res;
        Res             -> Res
    end.

with_exit_handler(Handler, Thunk) ->
    try
        Thunk()
    catch
        exit:{R, _} when R =:= noproc; R =:= nodedown;
                         R =:= normal; R =:= shutdown ->
            Handler();
        exit:{{R, _}, _} when R =:= nodedown; R =:= shutdown ->
            Handler()
    end.

filter_exit_map(F, L) ->
    Ref = make_ref(),
    lists:filter(fun (R) -> R =/= Ref end,
                 [with_exit_handler(
                    fun () -> Ref end,
                    fun () -> F(I) end) || I <- L]).

with_user(Username, Thunk) ->
    fun () ->
            case mnesia:read({rabbit_user, Username}) of
                [] ->
                    mnesia:abort({no_such_user, Username});
                [_U] ->
                    Thunk()
            end
    end.

with_user_and_vhost(Username, VHostPath, Thunk) ->
    with_user(Username, rabbit_vhost:with(VHostPath, Thunk)).

execute_mnesia_transaction(TxFun) ->
    %% Making this a sync_transaction allows us to use dirty_read
    %% elsewhere and get a consistent result even when that read
    %% executes on a different node.
    case worker_pool:submit({mnesia, sync_transaction, [TxFun]}) of
        {atomic,  Result} -> Result;
        {aborted, Reason} -> throw({error, Reason})
    end.


%% Like execute_mnesia_transaction/1 with additional Pre- and Post-
%% commit function
execute_mnesia_transaction(TxFun, PrePostCommitFun) ->
    case mnesia:is_transaction() of
        true  -> throw(unexpected_transaction);
        false -> ok
    end,
    PrePostCommitFun(execute_mnesia_transaction(
                       fun () ->
                               Result = TxFun(),
                               PrePostCommitFun(Result, true),
                               Result
                       end), false).

%% Like execute_mnesia_transaction/2, but TxFun is expected to return a
%% TailFun which gets called immediately before and after the tx commit
execute_mnesia_tx_with_tail(TxFun) ->
    case mnesia:is_transaction() of
        true  -> execute_mnesia_transaction(TxFun);
        false -> TailFun = execute_mnesia_transaction(
                             fun () ->
                                     TailFun1 = TxFun(),
                                     TailFun1(true),
                                     TailFun1
                             end),
                 TailFun(false)
    end.

ensure_ok(ok, _) -> ok;
ensure_ok({error, Reason}, ErrorTag) -> throw({error, {ErrorTag, Reason}}).

makenode({Prefix, Suffix}) ->
    list_to_atom(lists:append([Prefix, "@", Suffix]));
makenode(NodeStr) ->
    makenode(nodeparts(NodeStr)).

nodeparts(Node) when is_atom(Node) ->
    nodeparts(atom_to_list(Node));
nodeparts(NodeStr) ->
    case lists:splitwith(fun (E) -> E =/= $@ end, NodeStr) of
        {Prefix, []}     -> {_, Suffix} = nodeparts(node()),
                            {Prefix, Suffix};
        {Prefix, Suffix} -> {Prefix, tl(Suffix)}
    end.

cookie_hash() ->
    base64:encode_to_string(erlang:md5(atom_to_list(erlang:get_cookie()))).

tcp_name(Prefix, IPAddress, Port)
  when is_atom(Prefix) andalso is_number(Port) ->
    list_to_atom(
      lists:flatten(
        io_lib:format("~w_~s:~w",
                      [Prefix, inet_parse:ntoa(IPAddress), Port]))).

%% This is a modified version of Luke Gorrie's pmap -
%% http://lukego.livejournal.com/6753.html - that doesn't care about
%% the order in which results are received.
%%
%% WARNING: This is is deliberately lightweight rather than robust -- if F
%% throws, upmap will hang forever, so make sure F doesn't throw!
upmap(F, L) ->
    Parent = self(),
    Ref = make_ref(),
    [receive {Ref, Result} -> Result end
     || _ <- [spawn(fun () -> Parent ! {Ref, F(X)} end) || X <- L]].

map_in_order(F, L) ->
    lists:reverse(
      lists:foldl(fun (E, Acc) -> [F(E) | Acc] end, [], L)).

%% Fold over each entry in a table, executing the cons function in a
%% transaction.  This is often far more efficient than wrapping a tx
%% around the lot.
%%
%% We ignore entries that have been modified or removed.
table_fold(F, Acc0, TableName) ->
    lists:foldl(
      fun (E, Acc) -> execute_mnesia_transaction(
                   fun () -> case mnesia:match_object(TableName, E, read) of
                                 [] -> Acc;
                                 _  -> F(E, Acc)
                             end
                   end)
      end, Acc0, dirty_read_all(TableName)).

dirty_read_all(TableName) ->
    mnesia:dirty_select(TableName, [{'$1',[],['$1']}]).

dirty_foreach_key(F, TableName) ->
    dirty_foreach_key1(F, TableName, mnesia:dirty_first(TableName)).

dirty_foreach_key1(_F, _TableName, '$end_of_table') ->
    ok;
dirty_foreach_key1(F, TableName, K) ->
    case catch mnesia:dirty_next(TableName, K) of
        {'EXIT', _} ->
            aborted;
        NextKey ->
            F(K),
            dirty_foreach_key1(F, TableName, NextKey)
    end.

dirty_dump_log(FileName) ->
    {ok, LH} = disk_log:open([{name, dirty_dump_log},
                              {mode, read_only},
                              {file, FileName}]),
    dirty_dump_log1(LH, disk_log:chunk(LH, start)),
    disk_log:close(LH).

dirty_dump_log1(_LH, eof) ->
    io:format("Done.~n");
dirty_dump_log1(LH, {K, Terms}) ->
    io:format("Chunk: ~p~n", [Terms]),
    dirty_dump_log1(LH, disk_log:chunk(LH, K));
dirty_dump_log1(LH, {K, Terms, BadBytes}) ->
    io:format("Bad Chunk, ~p: ~p~n", [BadBytes, Terms]),
    dirty_dump_log1(LH, disk_log:chunk(LH, K)).


read_term_file(File) -> file:consult(File).

write_term_file(File, Terms) ->
    file:write_file(File, list_to_binary([io_lib:format("~w.~n", [Term]) ||
                                             Term <- Terms])).

append_file(File, Suffix) ->
    case file:read_file_info(File) of
        {ok, FInfo}     -> append_file(File, FInfo#file_info.size, Suffix);
        {error, enoent} -> append_file(File, 0, Suffix);
        Error           -> Error
    end.

append_file(_, _, "") ->
    ok;
append_file(File, 0, Suffix) ->
    case file:open([File, Suffix], [append]) of
        {ok, Fd} -> file:close(Fd);
        Error    -> Error
    end;
append_file(File, _, Suffix) ->
    case file:read_file(File) of
        {ok, Data} -> file:write_file([File, Suffix], Data, [append]);
        Error      -> Error
    end.

ensure_parent_dirs_exist(Filename) ->
    case filelib:ensure_dir(Filename) of
        ok              -> ok;
        {error, Reason} ->
            throw({error, {cannot_create_parent_dirs, Filename, Reason}})
    end.

format_stderr(Fmt, Args) ->
    case os:type() of
        {unix, _} ->
            Port = open_port({fd, 0, 2}, [out]),
            port_command(Port, io_lib:format(Fmt, Args)),
            port_close(Port);
        {win32, _} ->
            %% stderr on Windows is buffered and I can't figure out a
            %% way to trigger a fflush(stderr) in Erlang. So rather
            %% than risk losing output we write to stdout instead,
            %% which appears to be unbuffered.
            io:format(Fmt, Args)
    end,
    ok.

manage_applications(Iterate, Do, Undo, SkipError, ErrorTag, Apps) ->
    Iterate(fun (App, Acc) ->
                    case Do(App) of
                        ok -> [App | Acc];
                        {error, {SkipError, _}} -> Acc;
                        {error, Reason} ->
                            lists:foreach(Undo, Acc),
                            throw({error, {ErrorTag, App, Reason}})
                    end
            end, [], Apps),
    ok.

start_applications(Apps) ->
    manage_applications(fun lists:foldl/3,
                        fun application:start/1,
                        fun application:stop/1,
                        already_started,
                        cannot_start_application,
                        Apps).

stop_applications(Apps) ->
    manage_applications(fun lists:foldr/3,
                        fun application:stop/1,
                        fun application:start/1,
                        not_started,
                        cannot_stop_application,
                        Apps).

unfold(Fun, Init) ->
    unfold(Fun, [], Init).

unfold(Fun, Acc, Init) ->
    case Fun(Init) of
        {true, E, I} -> unfold(Fun, [E|Acc], I);
        false -> {Acc, Init}
    end.

ceil(N) ->
    T = trunc(N),
    case N == T of
        true  -> T;
        false -> 1 + T
    end.

queue_fold(Fun, Init, Q) ->
    case queue:out(Q) of
        {empty, _Q}      -> Init;
        {{value, V}, Q1} -> queue_fold(Fun, Fun(V, Init), Q1)
    end.

%% Sorts a list of AMQP table fields as per the AMQP spec
sort_field_table(Arguments) ->
    lists:keysort(1, Arguments).

%% This provides a string representation of a pid that is the same
%% regardless of what node we are running on. The representation also
%% permits easy identification of the pid's node.
pid_to_string(Pid) when is_pid(Pid) ->
    %% see http://erlang.org/doc/apps/erts/erl_ext_dist.html (8.10 and
    %% 8.7)
    <<131,103,100,NodeLen:16,NodeBin:NodeLen/binary,Id:32,Ser:32,Cre:8>>
        = term_to_binary(Pid),
    Node = binary_to_term(<<131,100,NodeLen:16,NodeBin:NodeLen/binary>>),
    lists:flatten(io_lib:format("<~w.~B.~B.~B>", [Node, Cre, Id, Ser])).

%% inverse of above
string_to_pid(Str) ->
    Err = {error, {invalid_pid_syntax, Str}},
    %% The \ before the trailing $ is only there to keep emacs
    %% font-lock from getting confused.
    case re:run(Str, "^<(.*)\\.(\\d+)\\.(\\d+)\\.(\\d+)>\$",
                [{capture,all_but_first,list}]) of
        {match, [NodeStr, CreStr, IdStr, SerStr]} ->
            %% the NodeStr atom might be quoted, so we have to parse
            %% it rather than doing a simple list_to_atom
            NodeAtom = case erl_scan:string(NodeStr) of
                           {ok, [{atom, _, X}], _} -> X;
                           {error, _, _} -> throw(Err)
                       end,
            <<131,NodeEnc/binary>> = term_to_binary(NodeAtom),
            [Cre, Id, Ser] = lists:map(fun list_to_integer/1,
                                       [CreStr, IdStr, SerStr]),
            binary_to_term(<<131,103,NodeEnc/binary,Id:32,Ser:32,Cre:8>>);
        nomatch ->
            throw(Err)
    end.

version_compare(A, B, lte) ->
    case version_compare(A, B) of
        eq -> true;
        lt -> true;
        gt -> false
    end;
version_compare(A, B, gte) ->
    case version_compare(A, B) of
        eq -> true;
        gt -> true;
        lt -> false
    end;
version_compare(A, B, Result) ->
    Result =:= version_compare(A, B).

version_compare(A, A) ->
    eq;
version_compare([], [$0 | B]) ->
    version_compare([], dropdot(B));
version_compare([], _) ->
    lt; %% 2.3 < 2.3.1
version_compare([$0 | A], []) ->
    version_compare(dropdot(A), []);
version_compare(_, []) ->
    gt; %% 2.3.1 > 2.3
version_compare(A,  B) ->
    {AStr, ATl} = lists:splitwith(fun (X) -> X =/= $. end, A),
    {BStr, BTl} = lists:splitwith(fun (X) -> X =/= $. end, B),
    ANum = list_to_integer(AStr),
    BNum = list_to_integer(BStr),
    if ANum =:= BNum -> version_compare(dropdot(ATl), dropdot(BTl));
       ANum < BNum   -> lt;
       ANum > BNum   -> gt
    end.

dropdot(A) -> lists:dropwhile(fun (X) -> X =:= $. end, A).

recursive_delete(Files) ->
    lists:foldl(fun (Path,  ok                   ) -> recursive_delete1(Path);
                    (_Path, {error, _Err} = Error) -> Error
                end, ok, Files).

recursive_delete1(Path) ->
    case filelib:is_dir(Path) of
        false -> case file:delete(Path) of
                     ok              -> ok;
                     {error, enoent} -> ok; %% Path doesn't exist anyway
                     {error, Err}    -> {error, {Path, Err}}
                 end;
        true  -> case file:list_dir(Path) of
                     {ok, FileNames} ->
                         case lists:foldl(
                                fun (FileName, ok) ->
                                        recursive_delete1(
                                          filename:join(Path, FileName));
                                    (_FileName, Error) ->
                                        Error
                                end, ok, FileNames) of
                             ok ->
                                 case file:del_dir(Path) of
                                     ok           -> ok;
                                     {error, Err} -> {error, {Path, Err}}
                                 end;
                             {error, _Err} = Error ->
                                 Error
                         end;
                     {error, Err} ->
                         {error, {Path, Err}}
                 end
    end.

recursive_copy(Src, Dest) ->
    case filelib:is_dir(Src) of
        false -> case file:copy(Src, Dest) of
                     {ok, _Bytes}    -> ok;
                     {error, enoent} -> ok; %% Path doesn't exist anyway
                     {error, Err}    -> {error, {Src, Dest, Err}}
                 end;
        true  -> case file:list_dir(Src) of
                     {ok, FileNames} ->
                         case file:make_dir(Dest) of
                             ok ->
                                 lists:foldl(
                                   fun (FileName, ok) ->
                                           recursive_copy(
                                             filename:join(Src, FileName),
                                             filename:join(Dest, FileName));
                                       (_FileName, Error) ->
                                           Error
                                   end, ok, FileNames);
                             {error, Err} ->
                                 {error, {Src, Dest, Err}}
                         end;
                     {error, Err} ->
                         {error, {Src, Dest, Err}}
                 end
    end.

dict_cons(Key, Value, Dict) ->
    dict:update(Key, fun (List) -> [Value | List] end, [Value], Dict).

orddict_cons(Key, Value, Dict) ->
    orddict:update(Key, fun (List) -> [Value | List] end, [Value], Dict).

unlink_and_capture_exit(Pid) ->
    unlink(Pid),
    receive {'EXIT', Pid, _} -> ok
    after 0 -> ok
    end.

% Separate flags and options from arguments.
% get_options([{flag, "-q"}, {option, "-p", "/"}],
%             ["set_permissions","-p","/","guest",
%              "-q",".*",".*",".*"])
% == {["set_permissions","guest",".*",".*",".*"],
%     [{"-q",true},{"-p","/"}]}
get_options(Defs, As) ->
    lists:foldl(fun(Def, {AsIn, RsIn}) ->
                        {AsOut, Value} = case Def of
                                             {flag, Key} ->
                                                 get_flag(Key, AsIn);
                                             {option, Key, Default} ->
                                                 get_option(Key, Default, AsIn)
                                         end,
                        {AsOut, [{Key, Value} | RsIn]}
                end, {As, []}, Defs).

get_option(K, _Default, [K, V | As]) ->
    {As, V};
get_option(K, Default, [Nk | As]) ->
    {As1, V} = get_option(K, Default, As),
    {[Nk | As1], V};
get_option(_, Default, As) ->
    {As, Default}.

get_flag(K, [K | As]) ->
    {As, true};
get_flag(K, [Nk | As]) ->
    {As1, V} = get_flag(K, As),
    {[Nk | As1], V};
get_flag(_, []) ->
    {[], false}.

now_ms() ->
    timer:now_diff(now(), {0,0,0}) div 1000.

module_attributes(Module) ->
    case catch Module:module_info(attributes) of
        {'EXIT', {undef, [{Module, module_info, _} | _]}} ->
            io:format("WARNING: module ~p not found, so not scanned for boot steps.~n",
                      [Module]),
            [];
        {'EXIT', Reason} ->
            exit(Reason);
        V ->
            V
    end.

all_module_attributes(Name) ->
    Modules =
        lists:usort(
          lists:append(
            [Modules || {App, _, _}   <- application:loaded_applications(),
                        {ok, Modules} <- [application:get_key(App, modules)]])),
    lists:foldl(
      fun (Module, Acc) ->
              case lists:append([Atts || {N, Atts} <- module_attributes(Module),
                                         N =:= Name]) of
                  []   -> Acc;
                  Atts -> [{Module, Atts} | Acc]
              end
      end, [], Modules).


build_acyclic_graph(VertexFun, EdgeFun, Graph) ->
    G = digraph:new([acyclic]),
    try
        [case digraph:vertex(G, Vertex) of
             false -> digraph:add_vertex(G, Vertex, Label);
             _     -> ok = throw({graph_error, {vertex, duplicate, Vertex}})
         end || {Module, Atts}  <- Graph,
                {Vertex, Label} <- VertexFun(Module, Atts)],
        [case digraph:add_edge(G, From, To) of
             {error, E} -> throw({graph_error, {edge, E, From, To}});
             _          -> ok
         end || {Module, Atts} <- Graph,
                {From, To}     <- EdgeFun(Module, Atts)],
        {ok, G}
    catch {graph_error, Reason} ->
            true = digraph:delete(G),
            {error, Reason}
    end.

%% TODO: When we stop supporting Erlang prior to R14, this should be
%% replaced with file:open [write, exclusive]
lock_file(Path) ->
    case filelib:is_file(Path) of
        true  -> {error, eexist};
        false -> {ok, Lock} = file:open(Path, [write]),
                 ok = file:close(Lock)
    end.

const_ok(_) -> ok.
const(X) -> fun (_) -> X end.

%% Format IPv4-mapped IPv6 addresses as IPv4, since they're what we see
%% when IPv6 is enabled but not used (i.e. 99% of the time).
ntoa({0,0,0,0,0,16#ffff,AB,CD}) ->
    inet_parse:ntoa({AB bsr 8, AB rem 256, CD bsr 8, CD rem 256});
ntoa(IP) ->
    inet_parse:ntoa(IP).

ntoab(IP) ->
    Str = ntoa(IP),
    case string:str(Str, ":") of
        0 -> Str;
        _ -> "[" ++ Str ++ "]"
    end.

<<<<<<< HEAD
is_process_alive(Pid) when node(Pid) =:= node() ->
    erlang:is_process_alive(Pid);
is_process_alive(Pid) ->
    case rpc:call(node(Pid), erlang, is_process_alive, [Pid]) of
        true -> true;
        _    -> false
    end.
=======
%% Serial arithmetic for unsigned ints.
%% http://www.faqs.org/rfcs/rfc1982.html
%% SERIAL_BITS = 32

%% 2 ^ SERIAL_BITS
-define(SERIAL_MAX, 16#100000000).
%% 2 ^ (SERIAL_BITS - 1) - 1
-define(SERIAL_MAX_ADDEND, 16#7fffffff).

serial_add(S, N) when N =< ?SERIAL_MAX_ADDEND ->
    (S + N) rem ?SERIAL_MAX;
serial_add(S, N) ->
    exit({out_of_bound_serial_addition, S, N}).

serial_compare(A, B) ->
    if A =:= B ->
            equal;
       (A < B andalso B - A < ?SERIAL_MAX_ADDEND) orelse
       (A > B andalso A - B > ?SERIAL_MAX_ADDEND) ->
            less;
       (A < B andalso B - A > ?SERIAL_MAX_ADDEND) orelse
       (A > B andalso B - A < ?SERIAL_MAX_ADDEND) ->
            greater;
       true -> exit({indeterminate_serial_comparison, A, B})
    end.

-define(SERIAL_DIFF_BOUND, 16#80000000).

serial_diff(A, B) ->
    Diff = A - B,
    if Diff > (?SERIAL_DIFF_BOUND) ->
            %% B is actually greater than A
            - (?SERIAL_MAX - Diff);
       Diff < - (?SERIAL_DIFF_BOUND) ->
            ?SERIAL_MAX + Diff;
       Diff < ?SERIAL_DIFF_BOUND andalso Diff > -?SERIAL_DIFF_BOUND ->
            Diff;
       true ->
            exit({indeterminate_serial_diff, A, B})
    end.
>>>>>>> 6398ee3c
<|MERGE_RESOLUTION|>--- conflicted
+++ resolved
@@ -56,11 +56,8 @@
 -export([lock_file/1]).
 -export([const_ok/1, const/1]).
 -export([ntoa/1, ntoab/1]).
-<<<<<<< HEAD
+-export([serial_add/2, serial_compare/2, serial_diff/2]).
 -export([is_process_alive/1]).
-=======
--export([serial_add/2, serial_compare/2, serial_diff/2]).
->>>>>>> 6398ee3c
 
 %%----------------------------------------------------------------------------
 
@@ -202,16 +199,13 @@
 -spec(const/1 :: (A) -> const(A)).
 -spec(ntoa/1 :: (inet:ip_address()) -> string()).
 -spec(ntoab/1 :: (inet:ip_address()) -> string()).
-<<<<<<< HEAD
 -spec(is_process_alive/1 :: (pid()) -> boolean()).
-=======
 -spec(serial_add/2 :: (serial_number(), non_neg_integer()) ->
              serial_number()).
 -spec(serial_compare/2 :: (serial_number(), serial_number()) ->
              serial_compare_result()).
 -spec(serial_diff/2 :: (serial_number(), serial_number()) ->
              integer()).
->>>>>>> 6398ee3c
 
 -endif.
 
@@ -880,15 +874,6 @@
         _ -> "[" ++ Str ++ "]"
     end.
 
-<<<<<<< HEAD
-is_process_alive(Pid) when node(Pid) =:= node() ->
-    erlang:is_process_alive(Pid);
-is_process_alive(Pid) ->
-    case rpc:call(node(Pid), erlang, is_process_alive, [Pid]) of
-        true -> true;
-        _    -> false
-    end.
-=======
 %% Serial arithmetic for unsigned ints.
 %% http://www.faqs.org/rfcs/rfc1982.html
 %% SERIAL_BITS = 32
@@ -929,4 +914,11 @@
        true ->
             exit({indeterminate_serial_diff, A, B})
     end.
->>>>>>> 6398ee3c
+
+is_process_alive(Pid) when node(Pid) =:= node() ->
+    erlang:is_process_alive(Pid);
+is_process_alive(Pid) ->
+    case rpc:call(node(Pid), erlang, is_process_alive, [Pid]) of
+        true -> true;
+        _    -> false
+    end.
