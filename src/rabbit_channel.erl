--- conflicted
+++ resolved
@@ -1711,19 +1711,11 @@
     foreach_per_queue(
       fun (QPid, MsgIds) ->
               ok = rabbit_amqqueue:ack(QPid, MsgIds, self()),
-<<<<<<< HEAD
-              ?INCR_STATS(case maps:find(QPid, QNames) of
-                              {ok, QName} -> Count = length(MsgIds),
-                                             [{queue_stats, QName, Count}];
-                              error       -> []
-                          end, ack, State)
-=======
-              case dict:find(QPid, QNames) of
+              case maps:find(QPid, QNames) of
                   {ok, QName} -> Count = length(MsgIds),
                                  ?INCR_STATS(queue_stats, QName, Count, ack, State);
                   error       -> ok
               end
->>>>>>> 2545c1b1
       end, Acked),
     ok = notify_limiter(State#ch.limiter, Acked).
 
@@ -1825,23 +1817,15 @@
                                        Message, State1),
     State3 = process_routing_confirm(  Confirm,   DeliveredQPids, MsgSeqNo,
                                        XName,   State2),
-<<<<<<< HEAD
-    ?INCR_STATS([{exchange_stats, XName, 1} |
-                 [{queue_exchange_stats, {QName, XName}, 1} ||
-                     QPid        <- DeliveredQPids,
-                     {ok, QName} <- [maps:find(QPid, QNames1)]]],
-                publish, State3),
-=======
     case rabbit_event:stats_level(State3, #ch.stats_timer) of
         fine ->
             ?INCR_STATS(exchange_stats, XName, 1, publish),
             [?INCR_STATS(queue_exchange_stats, {QName, XName}, 1, publish) ||
                 QPid        <- DeliveredQPids,
-                {ok, QName} <- [dict:find(QPid, QNames1)]];
+                {ok, QName} <- [maps:find(QPid, QNames1)]];
         _ ->
             ok
     end,
->>>>>>> 2545c1b1
     State3.
 
 process_routing_mandatory(false,     _, _MsgSeqNo, _Msg, State) ->
