--- conflicted
+++ resolved
@@ -40,13 +40,8 @@
          route/3]).
 -export([add_binding/4, delete_binding/4, list_bindings/1]).
 -export([delete/2]).
-<<<<<<< HEAD
--export([delete_bindings_for_queue/1]).
+-export([delete_queue_bindings/1, delete_transient_queue_bindings/1]).
 -export([check_type/1, assert_type/2, topic_matches/2, headers_match/2]).
-=======
--export([delete_queue_bindings/1, delete_transient_queue_bindings/1]).
--export([check_type/1, assert_type/2, topic_matches/2]).
->>>>>>> 6e3f3ff2
 
 %% EXTENDED API
 -export([list_exchange_bindings/1]).
@@ -299,8 +294,7 @@
 %% refactored to its own module, especially seeing as unbind will have
 %% to be implemented for 0.91 ?
 
-<<<<<<< HEAD
-delete_bindings_for_exchange(ExchangeName) ->
+delete_exchange_bindings(ExchangeName) ->
     [begin
          ok = mnesia:delete_object(rabbit_reverse_route,
                                    reverse_route(Route), write),
@@ -311,13 +305,6 @@
                                                  _ = '_'}},
                        write)],
     ok.
-=======
-delete_exchange_bindings(ExchangeName) ->
-    indexed_delete(
-      #route{binding = #binding{exchange_name = ExchangeName,
-                                _ = '_'}}, 
-      fun delete_forward_routes/1, fun mnesia:delete_object/1).
->>>>>>> 6e3f3ff2
 
 delete_queue_bindings(QueueName) ->
     delete_queue_bindings(QueueName, fun delete_forward_routes/1).
@@ -327,15 +314,8 @@
 
 delete_queue_bindings(QueueName, FwdDeleteFun) ->
     Exchanges = exchanges_for_queue(QueueName),
-<<<<<<< HEAD
-=======
-    indexed_delete(
-      reverse_route(#route{binding = #binding{queue_name = QueueName, 
-                                              _ = '_'}}),
-      fun mnesia:delete_object/1, FwdDeleteFun),
->>>>>>> 6e3f3ff2
     [begin
-         ok = delete_forward_routes(reverse_route(Route)),
+         ok = FwdDeleteFun(reverse_route(Route)),
          ok = mnesia:delete_object(rabbit_reverse_route, Route, write)
      end || Route <- mnesia:match_object(
                        rabbit_reverse_route,
@@ -354,7 +334,7 @@
     ok = mnesia:delete_object(rabbit_durable_route, Route, write).
 
 delete_transient_forward_routes(Route) ->
-    ok = mnesia:delete_object(Route).
+    ok = mnesia:delete_object(rabbit_route, Route, write).
 
 exchanges_for_queue(QueueName) ->
     MatchHead = reverse_route(
@@ -588,15 +568,9 @@
     end.
 
 unconditional_delete(#exchange{name = ExchangeName}) ->
-<<<<<<< HEAD
-    ok = delete_bindings_for_exchange(ExchangeName),
+    ok = delete_exchange_bindings(ExchangeName),
     ok = mnesia:delete({rabbit_durable_exchange, ExchangeName}),
     ok = mnesia:delete({rabbit_exchange, ExchangeName}).
-=======
-    ok = delete_exchange_bindings(ExchangeName),
-    ok = mnesia:delete({durable_exchanges, ExchangeName}),
-    ok = mnesia:delete({exchange, ExchangeName}).
->>>>>>> 6e3f3ff2
 
 %%----------------------------------------------------------------------------
 %% EXTENDED API
