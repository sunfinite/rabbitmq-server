--- conflicted
+++ resolved
@@ -727,13 +727,7 @@
          end,
     ok.
 
-<<<<<<< HEAD
-stop(_) -> ok.
-
--spec boot_error(atom(), term()) -> no_return().
-=======
 -spec boot_error(term(), not_available | [tuple()]) -> no_return().
->>>>>>> 77c428c8
 
 boot_error(_, {could_not_start, rabbit, {{timeout_waiting_for_tables, _}, _}}) ->
     AllNodes = rabbit_mnesia:cluster_nodes(all),
