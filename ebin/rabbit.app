{application, rabbit,		%% -*- erlang -*-
 [{description, "RabbitMQ"},
  {id, "RabbitMQ"},
  {vsn, "%%VERSION%%"},
  {modules, [buffering_proxy,
             rabbit_access_control,
             rabbit_alarm,
             rabbit_amqqueue,
             rabbit_amqqueue_process,
             rabbit_amqqueue_sup,
             rabbit_binary_generator,
             rabbit_binary_parser,
             rabbit_channel,
             rabbit_control,
             rabbit,
             rabbit_error_logger,
             rabbit_error_logger_file_h,
             rabbit_exchange,
             rabbit_framing_channel,
             rabbit_framing,
             rabbit_heartbeat,
             rabbit_load,
             rabbit_log,
             rabbit_memsup_linux,
             rabbit_misc,
             rabbit_mnesia,
             rabbit_multi,
             rabbit_networking,
             rabbit_net,
             rabbit_node_monitor,
             rabbit_persister,
             rabbit_reader,
             rabbit_router,
             rabbit_sasl_report_file_h,
             rabbit_sup,
             rabbit_tests,
             rabbit_tracer,
             rabbit_writer,
             tcp_acceptor,
             tcp_acceptor_sup,
             tcp_client_sup,
             tcp_listener,
             tcp_listener_sup]},
  {registered, [rabbit_amqqueue_sup,
                rabbit_log,
                rabbit_node_monitor,
                rabbit_persister,
                rabbit_router,
                rabbit_sup,
                rabbit_tcp_client_sup]},
  {applications, [kernel, stdlib, sasl, mnesia, os_mon]},
  {mod, {rabbit, []}},
  {env, [{tcp_listeners, [{"0.0.0.0", 5672}]},
         {extra_startup_steps, []},
         {default_user, <<"guest">>},
         {default_pass, <<"guest">>},
         {default_vhost, <<"/">>},
<<<<<<< HEAD
         {ssl_listeners, []},
         {ssl_options, []},
	 {memory_alarms, false}]}]}.
=======
         {memory_alarms, auto}]}]}.
>>>>>>> de6ee912
<|MERGE_RESOLUTION|>--- conflicted
+++ resolved
@@ -55,10 +55,6 @@
          {default_user, <<"guest">>},
          {default_pass, <<"guest">>},
          {default_vhost, <<"/">>},
-<<<<<<< HEAD
          {ssl_listeners, []},
          {ssl_options, []},
-	 {memory_alarms, false}]}]}.
-=======
-         {memory_alarms, auto}]}]}.
->>>>>>> de6ee912
+         {memory_alarms, auto}]}]}.