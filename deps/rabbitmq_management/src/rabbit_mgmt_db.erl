--- conflicted
+++ resolved
@@ -299,28 +299,15 @@
     handle_deleted(queue_stats, Event, State);
 
 handle_event(#event{type = connection_created, props = Stats}, State) ->
-<<<<<<< HEAD
     Name = rabbit_mgmt_format:connection(pget(peer_address, Stats),
                                          pget(peer_port, Stats)),
     handle_created(
       connection_stats, [{name, Name} | Stats],
-      [{fun rabbit_mgmt_format:addr/1,     [address, peer_address]},
-       {fun rabbit_mgmt_format:port/1,     [port, peer_port]},
-       {fun rabbit_mgmt_format:pid/1,      [pid]},
-       {fun rabbit_mgmt_format:protocol/1, [protocol]},
-       {fun rabbit_mgmt_format:table/1,    [client_properties]}], State);
-=======
-    Name = rabbit_mgmt_format:print(
-             "~s:~w",
-             [rabbit_mgmt_format:ipb(pget(peer_address, Stats)),
-              pget(peer_port, Stats)]),
-    handle_created(
-      connection_stats, [{name, Name} | Stats],
-      [{fun rabbit_mgmt_format:ip/1,           [address, peer_address]},
+      [{fun rabbit_mgmt_format:addr/1,         [address, peer_address]},
+       {fun rabbit_mgmt_format:port/1,         [port, peer_port]},
        {fun rabbit_mgmt_format:node_and_pid/1, [pid]},
        {fun rabbit_mgmt_format:protocol/1,     [protocol]},
        {fun rabbit_mgmt_format:amqp_table/1,   [client_properties]}], State);
->>>>>>> cbf3f585
 
 handle_event(#event{type = connection_stats, props = Stats,
                     timestamp = Timestamp},
@@ -336,12 +323,8 @@
     ConnTable = orddict:fetch(connection_stats, Tables),
     Conn = lookup_element(ConnTable, {id(pget(connection, Stats)), create}),
     Name = rabbit_mgmt_format:print("~s:~w",
-<<<<<<< HEAD
-                                    [pget(name, Conn), pget(number, Stats)]),
-=======
                                     [pget(name,   Conn),
                                      pget(number, Stats)]),
->>>>>>> cbf3f585
     handle_created(channel_stats, [{name, Name}|Stats],
                    [{fun rabbit_mgmt_format:node_and_pid/1, [pid]},
                     {fun rabbit_mgmt_format:pid/1,          [connection]}],
