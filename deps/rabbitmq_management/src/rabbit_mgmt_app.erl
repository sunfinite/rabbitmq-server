%%   The contents of this file are subject to the Mozilla Public License
%%   Version 1.1 (the "License"); you may not use this file except in
%%   compliance with the License. You may obtain a copy of the License at
%%   http://www.mozilla.org/MPL/
%%
%%   Software distributed under the License is distributed on an "AS IS"
%%   basis, WITHOUT WARRANTY OF ANY KIND, either express or implied. See the
%%   License for the specific language governing rights and limitations
%%   under the License.
%%
%%   The Original Code is RabbitMQ Management Plugin.
%%
%%   The Initial Developer of the Original Code is VMware, Inc.
%%   Copyright (c) 2007-2010 VMware, Inc.  All rights reserved.
-module(rabbit_mgmt_app).

-behaviour(application).
-export([start/2, stop/1]).

-include_lib("amqp_client/include/amqp_client.hrl").

%% Dummy supervisor - see Ulf Wiger's comment at
%% http://erlang.2086793.n4.nabble.com/initializing-library-applications-without-processes-td2094473.html

%% All of our actual server processes are supervised by rabbit_mgmt_sup, which
%% is started by a rabbit_boot_step (since it needs to start up before queue
%% recovery or the network being up, so it can't be part of our application).
%%
%% However, we still need an application behaviour since we need to depend on
%% the rabbit_mochiweb application and call into it once it's running. Since
%% the application behaviour needs a tree of processes to supervise, this is
%% it...
-behaviour(supervisor).
-export([init/1]).

-define(PREFIX, "api").
-define(UI_PREFIX, "mgmt").
-define(CLI_PREFIX, "cli").
-define(CONTEXT, mgmt).
-ifdef(trace).
-define(SETUP_WM_TRACE, true).
-else.
-define(SETUP_WM_TRACE, false).
-endif.

%% Make sure our database is hooked in *before* listening on the network or
%% recovering queues (i.e. so there can't be any events fired before it starts).
-rabbit_boot_step({rabbit_mgmt_database,
                   [{description, "management statistics database"},
                    {mfa,         {rabbit_sup, start_child,
                                   [rabbit_mgmt_global_sup]}},
                    {requires,    rabbit_event},
                    {enables,     recovery}]}).

start(_Type, _StartArgs) ->
    log_startup(),
    setup_wm_logging(),
    register_contexts(),
    case ?SETUP_WM_TRACE of
        true -> setup_wm_trace_app();
        _    -> ok
    end,
    supervisor:start_link({local,?MODULE},?MODULE,[]).

stop(_State) ->
    ok.

register_contexts() ->
    Dispatch = rabbit_mgmt_dispatcher:dispatcher(),
    rabbit_mochiweb:register_authenticated_static_context(
      mgmt, ?UI_PREFIX, ?MODULE, "priv/www", "Management: Web UI",
      fun (U, P) ->
              case rabbit_access_control:check_user_pass_login(U, P) of
                  {ok, _} -> true;
                  _       -> false
              end
      end),
    rabbit_mochiweb:register_context_handler(mgmt_api, ?PREFIX,
                                             rabbit_webmachine:makeloop(
                                               Dispatch),
                                             "Management: HTTP API"),
    rabbit_mochiweb:register_static_context(mgmt_cli, ?CLI_PREFIX, ?MODULE,
                                            "priv/www-cli",
                                            "Management: Command Line Tool").
setup_wm_logging() ->
    {ok, LogDir} = application:get_env(rabbitmq_management, http_log_dir),
    case LogDir of
        none ->
            rabbit_webmachine:setup(none);
        _ ->
            rabbit_webmachine:setup(webmachine_logger),
            webmachine_sup:start_logger(LogDir)
    end.

%% This doesn't *entirely* seem to work. It fails to load a non-existent
%% image which seems to partly break it, but some stuff is usable.
setup_wm_trace_app() ->
    Loop = rabbit_webmachine:makeloop([{["wmtrace", '*'],
                                       wmtrace_resource,
                                       [{trace_dir, "/tmp"}]}]),
    rabbit_mochiweb:register_static_context(
      ?CONTEXT, "wmtrace/static", ?MODULE,
      "deps/webmachine/webmachine/priv/trace", none),
    rabbit_mochiweb:register_context_handler(?CONTEXT,
                                             "wmtrace", Loop,
                                             "Webmachine tracer").
log_startup() ->
    {ok, Hostname} = inet:gethostname(),
    URLPrefix = "http://" ++ Hostname ++ ":" ++ integer_to_list(get_port()),
    rabbit_log:info(
      "Management plugin started.~n"
      ++ "HTTP API:       ~s/~s/~n"
      ++ "Management UI:  ~s/~s/~n",
      [URLPrefix, ?PREFIX, URLPrefix, ?UI_PREFIX]).

get_port() ->
<<<<<<< HEAD
    case application:get_env(rabbitmq_mochiweb, port) of
=======
    case rabbit_mochiweb:context_listener(?CONTEXT) of
>>>>>>> 203439f5
        undefined ->
            exit(rabbit_mochiweb_listener_not_configured);
        {_Instance, Options} ->
            proplists:get_value(port, Options)
    end.

%%----------------------------------------------------------------------------

init([]) ->
    {ok, {{one_for_one,3,10},[]}}.<|MERGE_RESOLUTION|>--- conflicted
+++ resolved
@@ -114,11 +114,7 @@
       [URLPrefix, ?PREFIX, URLPrefix, ?UI_PREFIX]).
 
 get_port() ->
-<<<<<<< HEAD
-    case application:get_env(rabbitmq_mochiweb, port) of
-=======
     case rabbit_mochiweb:context_listener(?CONTEXT) of
->>>>>>> 203439f5
         undefined ->
             exit(rabbit_mochiweb_listener_not_configured);
         {_Instance, Options} ->
