--- conflicted
+++ resolved
@@ -1,9 +1,5 @@
 PROJECT = rabbitmq_management
 
-<<<<<<< HEAD
-DEPS = rabbit_common rabbit amqp_client cowboy rabbitmq_web_dispatch rabbitmq_management_agent
-TEST_DEPS = rabbitmq_ct_helpers rabbitmq_ct_client_helpers
-=======
 DEPS = rabbit_common rabbit amqp_client cowboy cowlib rabbitmq_web_dispatch rabbitmq_management_agent
 TEST_DEPS = rabbitmq_ct_helpers rabbitmq_ct_client_helpers proper
 dep_cowboy_commit = 1.0.3
@@ -12,7 +8,6 @@
 # FIXME: Add Ranch as a BUILD_DEPS to be sure the correct version is picked.
 # See rabbitmq-components.mk.
 BUILD_DEPS += ranch
->>>>>>> 59b61522
 
 DEP_PLUGINS = rabbit_common/mk/rabbitmq-dist.mk \
 	      rabbit_common/mk/rabbitmq-run.mk \
