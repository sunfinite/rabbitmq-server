--- conflicted
+++ resolved
@@ -178,13 +178,7 @@
 
 exchanges_test() ->
     %% Can pass booleans or strings
-<<<<<<< HEAD
-    Good = [{type, <<"direct">>}, {durable, <<"true">>},
-            {auto_delete, <<"false">>}, {internal, <<"false">>},
-            {arguments, []}],
-=======
     Good = [{type, <<"direct">>}, {durable, <<"true">>}],
->>>>>>> d4304d10
     http_put("/vhosts/myvhost", [], ?NO_CONTENT),
     http_get("/exchanges/myvhost/foo", ?NOT_AUTHORISED),
     http_put("/exchanges/myvhost/foo", Good, ?NOT_AUTHORISED),
@@ -205,29 +199,12 @@
         http_get("/exchanges/myvhost/foo"),
 
     http_put("/exchanges/badvhost/bar", Good, ?NOT_FOUND),
-<<<<<<< HEAD
-    http_put("/exchanges/myvhost/bar",
-             [{type, <<"bad_exchange_type">>},
-              {durable, true}, {auto_delete, false}, {internal, false},
-              {arguments, []}],
-             ?BAD_REQUEST),
-    http_put("/exchanges/myvhost/bar",
-             [{type, <<"direct">>},
-              {durable, <<"troo">>}, {auto_delete, false}, {internal, false},
-              {arguments, []}],
-             ?BAD_REQUEST),
-    http_put("/exchanges/myvhost/foo",
-             [{type, <<"direct">>},
-              {durable, false}, {auto_delete, false}, {internal, false},
-              {arguments, []}],
-=======
     http_put("/exchanges/myvhost/bar", [{type, <<"bad_exchange_type">>}],
              ?BAD_REQUEST),
     http_put("/exchanges/myvhost/bar", [{type, <<"direct">>},
                                         {durable, <<"troo">>}],
              ?BAD_REQUEST),
     http_put("/exchanges/myvhost/foo", [{type, <<"direct">>}],
->>>>>>> d4304d10
              ?BAD_REQUEST),
 
     http_delete("/exchanges/myvhost/foo", ?NO_CONTENT),
@@ -279,14 +256,8 @@
     ok.
 
 bindings_test() ->
-<<<<<<< HEAD
-    XArgs = [{type, <<"direct">>}, {durable, false}, {auto_delete, false},
-             {internal, false}, {arguments, []}],
-    QArgs = [{durable, false}, {auto_delete, false}, {arguments, []}],
-=======
     XArgs = [{type, <<"direct">>}],
     QArgs = [],
->>>>>>> d4304d10
     http_put("/exchanges/%2f/myexchange", XArgs, ?NO_CONTENT),
     http_put("/queues/%2f/myqueue", QArgs, ?NO_CONTENT),
     http_put("/bindings/%2f/e/myexchange/q/badqueue/routing", [], ?NOT_FOUND),
@@ -328,14 +299,8 @@
     ok.
 
 bindings_post_test() ->
-<<<<<<< HEAD
-    XArgs = [{type, <<"direct">>}, {durable, false}, {auto_delete, false},
-             {internal, false}, {arguments, []}],
-    QArgs = [{durable, false}, {auto_delete, false}, {arguments, []}],
-=======
     XArgs = [{type, <<"direct">>}],
     QArgs = [],
->>>>>>> d4304d10
     BArgs = [{routing_key, <<"routing">>}, {arguments, [{foo, <<"bar">>}]}],
     http_put("/exchanges/%2f/myexchange", XArgs, ?NO_CONTENT),
     http_put("/queues/%2f/myqueue", QArgs, ?NO_CONTENT),
@@ -537,14 +502,8 @@
     ok.
 
 all_configuration_test() ->
-<<<<<<< HEAD
-    XArgs = [{type, <<"direct">>}, {durable, false}, {auto_delete, false},
-             {internal, false}, {arguments, []}],
-    QArgs = [{durable, false}, {auto_delete, false}, {arguments, []}],
-=======
     XArgs = [{type, <<"direct">>}],
     QArgs = [],
->>>>>>> d4304d10
     http_put("/queues/%2f/my-queue", QArgs, ?NO_CONTENT),
     http_put("/exchanges/%2f/my-exchange", XArgs, ?NO_CONTENT),
     http_put("/bindings/%2f/e/my-exchange/q/my-queue/routing", [], ?NO_CONTENT),
@@ -630,12 +589,7 @@
     ok.
 
 arguments_test() ->
-<<<<<<< HEAD
-    XArgs = [{type, <<"headers">>}, {durable, false}, {auto_delete, false},
-             {internal, false},
-=======
     XArgs = [{type, <<"headers">>},
->>>>>>> d4304d10
              {arguments, [{'alternate-exchange', <<"amq.direct">>}]}],
     QArgs = [{arguments, [{'x-expires', 1800000}]}],
     BArgs = [{routing_key, <<"">>},
