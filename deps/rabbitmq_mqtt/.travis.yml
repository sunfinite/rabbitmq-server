--- conflicted
+++ resolved
@@ -20,13 +20,6 @@
       - maven
       - xsltproc
 otp_release:
-<<<<<<< HEAD
-  #- "18.3" # Skip Erlang 18.3 because of regressions in SSL.
-=======
-  # emqttc requires Erlang 17.0 for maps.
-  - "17.5"
-  - "18.2"
->>>>>>> 6e40d822
   - "19.0"
   - "19.1"
   - "19.2"
