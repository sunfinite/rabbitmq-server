%%  The contents of this file are subject to the Mozilla Public License
%%  Version 1.1 (the "License"); you may not use this file except in
%%  compliance with the License. You may obtain a copy of the License
%%  at http://www.mozilla.org/MPL/
%%
%%  Software distributed under the License is distributed on an "AS IS"
%%  basis, WITHOUT WARRANTY OF ANY KIND, either express or implied. See
%%  the License for the specific language governing rights and
%%  limitations under the License.
%%
%%  The Original Code is RabbitMQ.
%%
%%  The Initial Developer of the Original Code is VMware, Inc.
%%  Copyright (c) 2007-2012 VMware, Inc.  All rights reserved.
%%

-module(rabbit_top_wm_ets_tables).

<<<<<<< HEAD
-export([init/3, rest_init/2, to_json/2, content_types_provided/2, is_authorized/2]).
=======
-export([init/3]).
-export([rest_init/2, to_json/2, content_types_provided/2, is_authorized/2]).
>>>>>>> 7b5f22c0

-include_lib("rabbitmq_management_agent/include/rabbit_mgmt_records.hrl").
-include_lib("amqp_client/include/amqp_client.hrl").

%%--------------------------------------------------------------------

<<<<<<< HEAD
init(_, _, _) ->
    {upgrade, protocol, cowboy_rest}.

rest_init(Req, _Opts) ->
    {ok, Req, #context{}}.
=======
init(_, _, _) -> {upgrade, protocol, cowboy_rest}.

rest_init(ReqData, _) -> {ok, ReqData, #context{}}.
>>>>>>> 7b5f22c0

content_types_provided(ReqData, Context) ->
   {[{<<"application/json">>, to_json}], ReqData, Context}.

to_json(ReqData, Context) ->
<<<<<<< HEAD
    Sort = case cowboy_req:qs_val(<<"sort">>, ReqData) of
               {undefined, _} -> memory;
               {Bin1, _}      -> b2a(Bin1)
           end,
    Node = b2a(rabbit_mgmt_util:id(node, ReqData)),
    Order = case cowboy_req:qs_val(<<"sort_reverse">>, ReqData) of
                {<<"true">>, _} -> asc;
                _               -> desc
            end,
    RowCount = case cowboy_req:qs_val(<<"row_count">>, ReqData) of
                   {undefined, _} -> 20;
                   {Bin2, _}      -> list_to_integer(binary_to_list(Bin2))
               end,
=======
    Sort     = rabbit_top_util:sort_by_param(ReqData, memory),
    Node     = rabbit_data_coercion:to_atom(rabbit_mgmt_util:id(node, ReqData)),
    Order    = rabbit_top_util:sort_order_param(ReqData),
    RowCount = rabbit_top_util:row_count_param(ReqData, 20),

>>>>>>> 7b5f22c0
    rabbit_mgmt_util:reply([{node,       Node},
                            {row_count,  RowCount},
                            {ets_tables, ets_tables(Node, Sort, Order, RowCount)}],
                           ReqData, Context).

is_authorized(ReqData, Context) ->
    rabbit_mgmt_util:is_authorized_admin(ReqData, Context).

%%--------------------------------------------------------------------

ets_tables(Node, Sort, Order, RowCount) ->
    [fmt(P) || P <- rabbit_top_worker:ets_tables(Node, Sort, Order, RowCount)].

fmt(Info) ->
    {owner, Pid} = lists:keyfind(owner, 1, Info),
    Info1 = lists:keydelete(owner, 1, Info),
    [{owner,  rabbit_top_util:fmt(Pid)} | Info1].<|MERGE_RESOLUTION|>--- conflicted
+++ resolved
@@ -16,55 +16,27 @@
 
 -module(rabbit_top_wm_ets_tables).
 
-<<<<<<< HEAD
--export([init/3, rest_init/2, to_json/2, content_types_provided/2, is_authorized/2]).
-=======
 -export([init/3]).
 -export([rest_init/2, to_json/2, content_types_provided/2, is_authorized/2]).
->>>>>>> 7b5f22c0
 
 -include_lib("rabbitmq_management_agent/include/rabbit_mgmt_records.hrl").
 -include_lib("amqp_client/include/amqp_client.hrl").
 
 %%--------------------------------------------------------------------
 
-<<<<<<< HEAD
-init(_, _, _) ->
-    {upgrade, protocol, cowboy_rest}.
-
-rest_init(Req, _Opts) ->
-    {ok, Req, #context{}}.
-=======
 init(_, _, _) -> {upgrade, protocol, cowboy_rest}.
 
 rest_init(ReqData, _) -> {ok, ReqData, #context{}}.
->>>>>>> 7b5f22c0
 
 content_types_provided(ReqData, Context) ->
    {[{<<"application/json">>, to_json}], ReqData, Context}.
 
 to_json(ReqData, Context) ->
-<<<<<<< HEAD
-    Sort = case cowboy_req:qs_val(<<"sort">>, ReqData) of
-               {undefined, _} -> memory;
-               {Bin1, _}      -> b2a(Bin1)
-           end,
-    Node = b2a(rabbit_mgmt_util:id(node, ReqData)),
-    Order = case cowboy_req:qs_val(<<"sort_reverse">>, ReqData) of
-                {<<"true">>, _} -> asc;
-                _               -> desc
-            end,
-    RowCount = case cowboy_req:qs_val(<<"row_count">>, ReqData) of
-                   {undefined, _} -> 20;
-                   {Bin2, _}      -> list_to_integer(binary_to_list(Bin2))
-               end,
-=======
     Sort     = rabbit_top_util:sort_by_param(ReqData, memory),
     Node     = rabbit_data_coercion:to_atom(rabbit_mgmt_util:id(node, ReqData)),
     Order    = rabbit_top_util:sort_order_param(ReqData),
     RowCount = rabbit_top_util:row_count_param(ReqData, 20),
 
->>>>>>> 7b5f22c0
     rabbit_mgmt_util:reply([{node,       Node},
                             {row_count,  RowCount},
                             {ets_tables, ets_tables(Node, Sort, Order, RowCount)}],
