--- conflicted
+++ resolved
@@ -39,22 +39,14 @@
      <td><%= fmt_string(shovel.vhost) %></td>
 <% } %>
      <td><%= link_shovel(shovel.vhost, shovel.name) %></td>
-<<<<<<< HEAD
      <td><%= fmt_string(shovel.value['src-protocol']) %></td>
-     <td><%= fmt_shortened_uri(shovel.value['src-uri']) %></td>
+     <td><%= fmt_shortened_uri(fmt_uri_with_credentials(shovel.value['src-uri'])) %></td>
      <td><%= fmt_shovel_endpoint('src-', shovel.value) %></td>
      <td><%= shovel.value['src-prefetch-count'] %></td>
      <td><%= fmt_string(shovel.value['dest-protocol']) %></td>
-     <td><%= fmt_shortened_uri(shovel.value['dest-uri']) %></td>
+     <td><%= fmt_shortened_uri(fmt_uri_with_credentials(shovel.value['dest-uri'])) %></td>
      <td><%= fmt_shovel_endpoint('dest-', shovel.value) %></td>
      <td><%= fmt_boolean(fallback_value(shovel, 'dest-add-forward-headers', 'add-forward-headers')) %></td>
-=======
-     <td><%= fmt_shortened_uri(fmt_uri_with_credentials(shovel.value['src-uri'])) %></td>
-     <td><%= fmt_shovel_endpoint('src', shovel.value) %></td>
-     <td><%= fmt_shortened_uri(fmt_uri_with_credentials(shovel.value['dest-uri'])) %></td>
-     <td><%= fmt_shovel_endpoint('dest', shovel.value) %></td>
-     <td class="r"><%= shovel.value['prefetch-count'] %></td>
->>>>>>> 97a700cc
      <td class="r"><%= fmt_time(shovel.value['reconnect-delay'], 's') %></td>
      <td class="c"><%= fmt_string(shovel.value['ack-mode']) %></td>
      <td><%= fmt_string(fallback_value(shovel, 'src-delete-after', 'delete-after')) %></td>
