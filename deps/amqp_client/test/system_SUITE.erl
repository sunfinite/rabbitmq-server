%% The contents of this file are subject to the Mozilla Public License
%% Version 1.1 (the "License"); you may not use this file except in
%% compliance with the License. You may obtain a copy of the License at
%% http://www.mozilla.org/MPL/
%%
%% Software distributed under the License is distributed on an "AS IS"
%% basis, WITHOUT WARRANTY OF ANY KIND, either express or implied. See the
%% License for the specific language governing rights and limitations
%% under the License.
%%
%% The Original Code is RabbitMQ.
%%
%% The Initial Developer of the Original Code is GoPivotal, Inc.
%% Copyright (c) 2016 Pivotal Software, Inc.  All rights reserved.
%%

-module(system_SUITE).

-include_lib("common_test/include/ct.hrl").

-include("amqp_client.hrl").
-include("amqp_client_internal.hrl").

-compile(export_all).

-define(UNAUTHORIZED_USER, <<"test_user_no_perm">>).

%% The latch constant defines how many processes are spawned in order
%% to run certain functionality in parallel. It follows the standard
%% countdown latch pattern.
-define(LATCH, 100).

%% The wait constant defines how long a consumer waits before it
%% unsubscribes
-define(WAIT, 500).

%% How to long wait for a process to die after an expected failure
-define(PROCESS_EXIT_TIMEOUT, 5000).

all() ->
    [
      {group, direct_connection_tests},
      {group, network_connection_tests}
    ].

-define(COMMON_PARALLEL_TEST_CASES, [
    simultaneous_close,
    basic_recover,
    basic_consume,
    consume_notification,
    basic_nack,
    large_content,
    lifecycle,
    no_vhost,
    nowait_exchange_declare,
    channel_repeat_open_close,
    channel_multi_open_close,
    basic_ack,
    basic_ack_call,
    channel_lifecycle,
    queue_unbind,
    sync_method_serialization,
    async_sync_method_serialization,
    sync_async_method_serialization,
    rpc,
    rpc_client,
    confirm,
    confirm_barrier,
    confirm_select_before_wait,
    confirm_barrier_timeout,
    confirm_barrier_die_timeout,
    default_consumer,
    subscribe_nowait,
    non_existent_exchange,
    non_existent_user,
    invalid_password,
    non_existent_vhost,
    no_permission,
    channel_writer_death,
    command_invalid_over_channel,
    named_connection,
    {teardown_loop, [{repeat, 100}, parallel], [teardown]},
    {bogus_rpc_loop, [{repeat, 100}, parallel], [bogus_rpc]},
    {hard_error_loop, [{repeat, 100}, parallel], [hard_error]}
  ]).
-define(COMMON_NON_PARALLEL_TEST_CASES, [
    basic_qos, %% Not parallel because it's time-based.
    connection_failure,
    channel_death
  ]).

groups() ->
    [
      {direct_connection_tests, [], [
          {parallel_tests, [parallel], [
              basic_get_direct,
              no_user,
              no_password
              | ?COMMON_PARALLEL_TEST_CASES]},
          {non_parallel_tests, [], ?COMMON_NON_PARALLEL_TEST_CASES}
        ]},
      {network_connection_tests, [], [
          {parallel_tests, [parallel], [
              basic_get_ipv4,
              basic_get_ipv6,
              basic_get_ipv4_ssl,
              basic_get_ipv6_ssl,
              pub_and_close,
              channel_tune_negotiation,
              shortstr_overflow_property,
              shortstr_overflow_field,
              command_invalid_over_channel0
              | ?COMMON_PARALLEL_TEST_CASES]},
          {non_parallel_tests, [], [
              connection_blocked_network
              | ?COMMON_NON_PARALLEL_TEST_CASES]}
        ]}
    ].

%% -------------------------------------------------------------------
%% Testsuite setup/teardown.
%% -------------------------------------------------------------------

init_per_suite(Config) ->
    rabbit_ct_helpers:log_environment(),
    rabbit_ct_helpers:run_setup_steps(Config,
      rabbit_ct_broker_helpers:setup_steps() ++ [
        fun ensure_amqp_client_srcdir/1,
        fun create_unauthorized_user/1
      ]).

end_per_suite(Config) ->
    rabbit_ct_helpers:run_teardown_steps(Config, [
        fun delete_unauthorized_user/1
      ] ++ rabbit_ct_broker_helpers:teardown_steps()).

ensure_amqp_client_srcdir(Config) ->
    rabbit_ct_helpers:ensure_application_srcdir(Config,
                                                amqp_client, amqp_client).

create_unauthorized_user(Config) ->
    Cmd = ["add_user", ?UNAUTHORIZED_USER, ?UNAUTHORIZED_USER],
    case rabbit_ct_broker_helpers:rabbitmqctl(Config, 0, Cmd) of
        {ok, _} -> rabbit_ct_helpers:set_config(
                  Config,
                  [{rmq_unauthorized_username, ?UNAUTHORIZED_USER},
                   {rmq_unauthorized_password, ?UNAUTHORIZED_USER}]);
        _       -> {skip, "Failed to create unauthorized user"}
    end.

delete_unauthorized_user(Config) ->
    Cmd = ["delete_user", ?UNAUTHORIZED_USER],
    rabbit_ct_broker_helpers:rabbitmqctl(Config, 0, Cmd),
    Config.

%% -------------------------------------------------------------------
%% Groups.
%% -------------------------------------------------------------------

init_per_group(direct_connection_tests, Config) ->
    rabbit_ct_helpers:set_config(Config, {amqp_client_conn_type, direct});
init_per_group(network_connection_tests, Config) ->
    rabbit_ct_helpers:set_config(Config, {amqp_client_conn_type, network});
init_per_group(Group, Config)
  when Group =:= parallel_tests
  orelse Group =:= non_parallel_tests
  orelse Group =:= teardown_loop
  orelse Group =:= bogus_rpc_loop
  orelse Group =:= hard_error_loop ->
    case ?config(amqp_client_conn_type, Config) of
        undefined -> rabbit_ct_helpers:set_config(
                       Config, {amqp_client_conn_type, network});
        _         -> Config
    end.

end_per_group(_, Config) ->
    Config.

%% -------------------------------------------------------------------
%% Test cases.
%% -------------------------------------------------------------------

init_per_testcase(Test, Config) ->
    rabbit_ct_helpers:testcase_started(Config, Test),
    {Username, Password} = case Test of
        no_user           -> {none,
                              none};
        no_password       -> {?config(rmq_username, Config),
                              none};
        non_existent_user -> {<<"no-user">>,
                              <<"no-user">>};
        invalid_password  -> {?config(rmq_username, Config),
                              <<"bad">>};
        no_permission     -> {?config(rmq_unauthorized_username, Config),
                              ?config(rmq_unauthorized_password, Config)};
        _                 -> {?config(rmq_username, Config),
                              ?config(rmq_password, Config)}
    end,
    VHost = case Test of
        no_vhost           -> <<"/noexist">>;
        non_existent_vhost -> <<"oops">>;
        _                  -> ?config(rmq_vhost, Config)
    end,
    Host= case Test of
        basic_get_ipv4     -> "127.0.0.1";
        basic_get_ipv6     -> "::1";
        basic_get_ipv4_ssl -> "127.0.0.1";
        basic_get_ipv6_ssl -> "::1";
        _                  -> ?config(rmq_hostname, Config)
    end,
    {ok, Hostname} = inet:gethostname(),
    {Port, SSLOpts} = if
        Test =:= basic_get_ipv4_ssl orelse
        Test =:= basic_get_ipv6_ssl ->
            CertsDir = ?config(rmq_certsdir, Config),
            {
              rabbit_ct_broker_helpers:get_node_config(Config, 0,
                tcp_port_amqp_tls),
              [
                {cacertfile, filename:join([CertsDir, "testca", "cacert.pem"])},
                {certfile, filename:join([CertsDir, "client", "cert.pem"])},
                {keyfile, filename:join([CertsDir, "client", "key.pem"])},
                {verify, verify_peer},
<<<<<<< HEAD
                {fail_if_no_peer_cert, true},
=======
>>>>>>> b5207880
                {server_name_indication, Hostname}
              ]
            };
        true ->
            {
              rabbit_ct_broker_helpers:get_node_config(Config, 0,
                tcp_port_amqp),
              none
            }
    end,
    ChannelMax = case Test of
        channel_tune_negotiation -> 10;
        _                        -> ?config(rmq_channel_max, Config)
    end,
    ConnParams = case ?config(amqp_client_conn_type, Config) of
        direct ->
            #amqp_params_direct{
              username     = Username,
              password     = Password,
              node         = rabbit_ct_broker_helpers:get_node_config(Config,
                               0, nodename),
              virtual_host = VHost};
        network ->
            #amqp_params_network{
              username     = Username,
              password     = Password,
              host         = Host,
              port         = Port,
              virtual_host = VHost,
              channel_max  = ChannelMax,
              ssl_options  = SSLOpts}
    end,
    rabbit_ct_helpers:set_config(Config,
                                 {amqp_client_conn_params, ConnParams}).

end_per_testcase(Test, Config) ->
    rabbit_ct_helpers:testcase_finished(Config, Test).

%% -------------------------------------------------------------------

basic_get_direct(Config)   -> basic_get(Config).
basic_get_ipv4(Config)     -> basic_get(Config).
basic_get_ipv6(Config)     -> basic_get(Config).
basic_get_ipv4_ssl(Config) -> basic_get(Config).
basic_get_ipv6_ssl(Config) -> basic_get(Config).

basic_get(Config) ->
    case new_connection(Config) of
        {ok, Connection} ->
            {ok, Channel} = amqp_connection:open_channel(Connection),
            Payload = <<"foobar">>,
            {ok, Q} = setup_publish(Channel, Payload),
            get_and_assert_equals(Channel, Q, Payload),
            get_and_assert_empty(Channel, Q),
            teardown(Connection, Channel);
        {error, Posix}
          when Posix =:= eaddrnotavail orelse Posix =:= enetunreach ->
            {skip, inet:format_error(Posix)}
    end.

named_connection(Config) ->
    ConnName = <<"Custom Name">>,
    Params = ?config(amqp_client_conn_params, Config),
    {ok, Connection} = amqp_connection:start(Params, ConnName),
    ConnName = amqp_connection:connection_name(Connection),
    {ok, Channel} = amqp_connection:open_channel(Connection),
    Payload = <<"foobar">>,
    {ok, Q} = setup_publish(Channel, Payload),
    get_and_assert_equals(Channel, Q, Payload),
    get_and_assert_empty(Channel, Q),
    teardown(Connection, Channel).

%% -------------------------------------------------------------------

simultaneous_close(Config) ->
    {ok, Connection} = new_connection(Config),
    %% We pick a high channel number, to avoid any conflict with other
    %% tests running in parallel.
    ChannelNumber = case ?config(rmq_channel_max, Config) of
        0 -> ?MAX_CHANNEL_NUMBER;
        N -> N
    end,
    {ok, Channel1} = amqp_connection:open_channel(Connection, ChannelNumber),

    %% Publish to non-existent exchange and immediately close channel
    amqp_channel:cast(Channel1, #'basic.publish'{exchange = <<"does-not-exist">>,
                                                 routing_key = <<"a">>},
                               #amqp_msg{payload = <<"foobar">>}),
    try amqp_channel:close(Channel1) of
        ok      -> wait_for_death(Channel1);
        closing -> wait_for_death(Channel1)
    catch
        exit:{noproc, _}                                              -> ok;
        exit:{{shutdown, {server_initiated_close, ?NOT_FOUND, _}}, _} -> ok
    end,

    %% Channel2 (opened with the exact same number as Channel1)
    %% should not receive a close_ok (which is intended for Channel1)
    {ok, Channel2} = amqp_connection:open_channel(Connection, ChannelNumber),

    %% Make sure Channel2 functions normally
    #'exchange.declare_ok'{} =
        amqp_channel:call(Channel2,
          #'exchange.declare'{exchange = <<"simultaneous_close">>}),
    #'exchange.delete_ok'{} =
        amqp_channel:call(Channel2,
          #'exchange.delete'{exchange = <<"simultaneous_close">>}),

    teardown(Connection, Channel2).

%% -------------------------------------------------------------------

basic_qos(Config) ->
    [NoQos, Qos] = [basic_qos_test(Config, Prefetch) || Prefetch <- [0,1]],
    ExpectedRatio = (1+1) / (1+50/5),
    FudgeFactor = 2, %% account for timing variations
    ct:pal(?LOW_IMPORTANCE,
      "QOS=0 -> ~p (noqos)~n"
      "QOS=1 -> ~p (qos)~n"
      "qos / noqos < ~p * ~p = ~p < ~p = ~p~n",
      [NoQos, Qos, ExpectedRatio, FudgeFactor, Qos / NoQos, ExpectedRatio * FudgeFactor, Qos / NoQos < ExpectedRatio * FudgeFactor]),
    true = Qos / NoQos < ExpectedRatio * FudgeFactor.

basic_qos_test(Config, Prefetch) ->
    {ok, Connection} = new_connection(Config),
    Messages = 100,
    Workers = [5, 50],
    Parent = self(),
    {ok, Chan} = amqp_connection:open_channel(Connection),
    #'queue.declare_ok'{queue = Q} =
        amqp_channel:call(Chan, #'queue.declare'{}),
    Kids = [spawn(
            fun() ->
                {ok, Channel} = amqp_connection:open_channel(Connection),
                amqp_channel:call(Channel,
                                  #'basic.qos'{prefetch_count = Prefetch}),
                amqp_channel:call(Channel,
                                  #'basic.consume'{queue = Q}),
                Parent ! finished,
                sleeping_consumer(Channel, Sleep, Parent)
            end) || Sleep <- Workers],
    latch_loop(length(Kids)),
    spawn(fun() -> {ok, Channel} = amqp_connection:open_channel(Connection),
                   producer_loop(Channel, Q, Messages)
          end),
    {Res, _} = timer:tc(erlang, apply, [fun latch_loop/1, [Messages]]),
    [Kid ! stop || Kid <- Kids],
    latch_loop(length(Kids)),
    teardown(Connection, Chan),
    Res.

sleeping_consumer(Channel, Sleep, Parent) ->
    receive
        stop ->
            do_stop(Channel, Parent);
        #'basic.consume_ok'{} ->
            sleeping_consumer(Channel, Sleep, Parent);
        #'basic.cancel_ok'{}  ->
            exit(unexpected_cancel_ok);
        {#'basic.deliver'{delivery_tag = DeliveryTag}, _Content} ->
            Parent ! finished,
            receive stop -> do_stop(Channel, Parent)
            after Sleep -> ok
            end,
            amqp_channel:cast(Channel,
                              #'basic.ack'{delivery_tag = DeliveryTag}),
            sleeping_consumer(Channel, Sleep, Parent)
    end.

do_stop(Channel, Parent) ->
    Parent ! finished,
    amqp_channel:close(Channel),
    wait_for_death(Channel),
    exit(normal).

producer_loop(Channel, _RoutingKey, 0) ->
    amqp_channel:close(Channel),
    wait_for_death(Channel),
    ok;

producer_loop(Channel, RoutingKey, N) ->
    Publish = #'basic.publish'{exchange = <<>>, routing_key = RoutingKey},
    amqp_channel:call(Channel, Publish, #amqp_msg{payload = <<>>}),
    producer_loop(Channel, RoutingKey, N - 1).

%% -------------------------------------------------------------------

basic_recover(Config) ->
    {ok, Connection} = new_connection(Config),
    {ok, Channel} = amqp_connection:open_channel(
                        Connection, {amqp_direct_consumer, [self()]}),
    #'queue.declare_ok'{queue = Q} =
        amqp_channel:call(Channel, #'queue.declare'{}),
    #'basic.consume_ok'{consumer_tag = Tag} =
        amqp_channel:call(Channel, #'basic.consume'{queue = Q}),
    receive #'basic.consume_ok'{consumer_tag = Tag} -> ok end,
    Publish = #'basic.publish'{exchange = <<>>, routing_key = Q},
    amqp_channel:call(Channel, Publish, #amqp_msg{payload = <<"foobar">>}),
    receive
        {#'basic.deliver'{consumer_tag = Tag}, _} ->
            %% no_ack set to false, but don't send ack
            ok
    end,
    BasicRecover = #'basic.recover'{requeue = true},
    amqp_channel:cast(Channel, BasicRecover),
    receive
        {#'basic.deliver'{consumer_tag = Tag,
                          delivery_tag = DeliveryTag2}, _} ->
            amqp_channel:cast(Channel,
                              #'basic.ack'{delivery_tag = DeliveryTag2})
    end,
    teardown(Connection, Channel).

%% -------------------------------------------------------------------

basic_consume(Config) ->
    {ok, Connection} = new_connection(Config),
    {ok, Channel} = amqp_connection:open_channel(Connection),
    X = <<"basic_consume">>,
    amqp_channel:call(Channel, #'exchange.declare'{exchange = X}),
    RoutingKey = <<"key">>,
    Parent = self(),
    [spawn_link(fun () ->
                        consume_loop(Channel, X, RoutingKey, Parent, <<Tag:32>>)
                end) || Tag <- lists:seq(1, ?LATCH)],
    latch_loop(?LATCH),
    Publish = #'basic.publish'{exchange = X, routing_key = RoutingKey},
    amqp_channel:call(Channel, Publish, #amqp_msg{payload = <<"foobar">>}),
    latch_loop(?LATCH),
    amqp_channel:call(Channel, #'exchange.delete'{exchange = X}),
    teardown(Connection, Channel).

consume_loop(Channel, X, RoutingKey, Parent, Tag) ->
    #'queue.declare_ok'{queue = Q} =
        amqp_channel:call(Channel, #'queue.declare'{}),
    #'queue.bind_ok'{} =
        amqp_channel:call(Channel, #'queue.bind'{queue = Q,
                                                 exchange = X,
                                                 routing_key = RoutingKey}),
    #'basic.consume_ok'{} =
        amqp_channel:call(Channel,
                          #'basic.consume'{queue = Q, consumer_tag = Tag}),
    receive #'basic.consume_ok'{consumer_tag = Tag} -> ok end,
    Parent ! finished,
    receive {#'basic.deliver'{}, _} -> ok end,
    #'basic.cancel_ok'{} =
        amqp_channel:call(Channel, #'basic.cancel'{consumer_tag = Tag}),
    receive #'basic.cancel_ok'{consumer_tag = Tag} -> ok end,
    Parent ! finished.

%% -------------------------------------------------------------------

consume_notification(Config) ->
    {ok, Connection} = new_connection(Config),
    {ok, Channel} = amqp_connection:open_channel(Connection),
    #'queue.declare_ok'{queue = Q} =
        amqp_channel:call(Channel, #'queue.declare'{}),
    #'basic.consume_ok'{consumer_tag = CTag} = ConsumeOk =
        amqp_channel:call(Channel, #'basic.consume'{queue = Q}),
    receive ConsumeOk -> ok end,
    #'queue.delete_ok'{} =
        amqp_channel:call(Channel, #'queue.delete'{queue = Q}),
    receive #'basic.cancel'{consumer_tag = CTag} -> ok end,
    teardown(Connection, Channel).

%% -------------------------------------------------------------------

basic_nack(Config) ->
    {ok, Connection} = new_connection(Config),
    {ok, Channel} = amqp_connection:open_channel(Connection),
    #'queue.declare_ok'{queue = Q}
        = amqp_channel:call(Channel, #'queue.declare'{}),

    Payload = <<"m1">>,

    amqp_channel:call(Channel,
                      #'basic.publish'{exchange = <<>>, routing_key = Q},
                      #amqp_msg{payload = Payload}),

    #'basic.get_ok'{delivery_tag = Tag} =
        get_and_assert_equals(Channel, Q, Payload, false),

    amqp_channel:call(Channel, #'basic.nack'{delivery_tag = Tag,
                                             multiple     = false,
                                             requeue      = false}),

    get_and_assert_empty(Channel, Q),
    teardown(Connection, Channel).

%% -------------------------------------------------------------------

large_content(Config) ->
    {ok, Connection} = new_connection(Config),
    {ok, Channel} = amqp_connection:open_channel(Connection),
    #'queue.declare_ok'{queue = Q}
        = amqp_channel:call(Channel, #'queue.declare'{}),
    F = list_to_binary([rand:uniform(256)-1 || _ <- lists:seq(1, 1000)]),
    Payload = list_to_binary([F || _ <- lists:seq(1, 1000)]),
    Publish = #'basic.publish'{exchange = <<>>, routing_key = Q},
    amqp_channel:call(Channel, Publish, #amqp_msg{payload = Payload}),
    get_and_assert_equals(Channel, Q, Payload),
    teardown(Connection, Channel).

%% -------------------------------------------------------------------

lifecycle(Config) ->
    {ok, Connection} = new_connection(Config),
    X = <<"lifecycle">>,
    {ok, Channel} = amqp_connection:open_channel(Connection),
    amqp_channel:call(Channel,
                      #'exchange.declare'{exchange = X,
                                          type = <<"topic">>}),
    Parent = self(),
    [spawn(fun () -> queue_exchange_binding(Channel, X, Parent, Tag) end)
     || Tag <- lists:seq(1, ?LATCH)],
    latch_loop(?LATCH),
    amqp_channel:call(Channel, #'exchange.delete'{exchange = X}),
    teardown(Connection, Channel).

queue_exchange_binding(Channel, X, Parent, Tag) ->
    receive
        nothing -> ok
    after (?LATCH - Tag rem 7) * 10 ->
        ok
    end,
    Q = list_to_binary(rabbit_misc:format("lifecycle.a.b.c.~b", [Tag])),
    Binding = <<"lifecycle.a.b.c.*">>,
    #'queue.declare_ok'{queue = Q1}
        = amqp_channel:call(Channel, #'queue.declare'{queue = Q}),
    Q = Q1,
    Route = #'queue.bind'{queue = Q,
                          exchange = X,
                          routing_key = Binding},
    amqp_channel:call(Channel, Route),
    amqp_channel:call(Channel, #'queue.delete'{queue = Q}),
    Parent ! finished.

%% -------------------------------------------------------------------

no_user(Config)     -> no_something(Config).
no_password(Config) -> no_something(Config).

no_something(Config) ->
    {ok, Connection} = new_connection(Config),
    amqp_connection:close(Connection),
    wait_for_death(Connection).

%% -------------------------------------------------------------------

no_vhost(Config) ->
    {error, not_allowed} = new_connection(Config),
    ok.

%% -------------------------------------------------------------------

nowait_exchange_declare(Config) ->
    {ok, Connection} = new_connection(Config),
    X = <<"nowait_exchange_declare">>,
    {ok, Channel} = amqp_connection:open_channel(Connection),
    ok = amqp_channel:call(Channel, #'exchange.declare'{exchange = X,
                                                        type = <<"topic">>,
                                                        nowait = true}),
    teardown(Connection, Channel).

%% -------------------------------------------------------------------

channel_repeat_open_close(Config) ->
    {ok, Connection} = new_connection(Config),
    lists:foreach(
        fun(_) ->
            {ok, Ch} = amqp_connection:open_channel(Connection),
            ok = amqp_channel:close(Ch)
        end, lists:seq(1, 50)),
    amqp_connection:close(Connection),
    wait_for_death(Connection).

%% -------------------------------------------------------------------

channel_multi_open_close(Config) ->
    {ok, Connection} = new_connection(Config),
    [spawn_link(
        fun() ->
            try amqp_connection:open_channel(Connection) of
                {ok, Ch}           -> try amqp_channel:close(Ch) of
                                          ok                 -> ok;
                                          closing            -> ok
                                      catch
                                          exit:{noproc, _} -> ok;
                                          exit:{normal, _} -> ok
                                      end;
                closing            -> ok
            catch
                exit:{noproc, _} -> ok;
                exit:{normal, _} -> ok
            end
        end) || _ <- lists:seq(1, 50)],
    erlang:yield(),
    amqp_connection:close(Connection),
    wait_for_death(Connection).

%% -------------------------------------------------------------------

basic_ack(Config) ->
    {ok, Connection} = new_connection(Config),
    {ok, Channel} = amqp_connection:open_channel(Connection),
    {ok, Q} = setup_publish(Channel),
    {#'basic.get_ok'{delivery_tag = Tag}, _}
        = amqp_channel:call(Channel, #'basic.get'{queue = Q, no_ack = false}),
    amqp_channel:cast(Channel, #'basic.ack'{delivery_tag = Tag}),
    teardown(Connection, Channel).

%% -------------------------------------------------------------------

basic_ack_call(Config) ->
    {ok, Connection} = new_connection(Config),
    {ok, Channel} = amqp_connection:open_channel(Connection),
    {ok, Q} = setup_publish(Channel),
    {#'basic.get_ok'{delivery_tag = Tag}, _}
        = amqp_channel:call(Channel, #'basic.get'{queue = Q, no_ack = false}),
    amqp_channel:call(Channel, #'basic.ack'{delivery_tag = Tag}),
    teardown(Connection, Channel).

%% -------------------------------------------------------------------

channel_lifecycle(Config) ->
    {ok, Connection} = new_connection(Config),
    {ok, Channel} = amqp_connection:open_channel(Connection),
    amqp_channel:close(Channel),
    {ok, Channel2} = amqp_connection:open_channel(Connection),
    teardown(Connection, Channel2).

%% -------------------------------------------------------------------

queue_unbind(Config) ->
    {ok, Connection} = new_connection(Config),
    X = <<"queue_unbind-eggs">>,
    Q = <<"queue_unbind-foobar">>,
    Key = <<"quay">>,
    Payload = <<"foobar">>,
    {ok, Channel} = amqp_connection:open_channel(Connection),
    amqp_channel:call(Channel, #'exchange.declare'{exchange = X}),
    amqp_channel:call(Channel, #'queue.declare'{queue = Q}),
    Bind = #'queue.bind'{queue = Q,
                         exchange = X,
                         routing_key = Key},
    amqp_channel:call(Channel, Bind),
    Publish = #'basic.publish'{exchange = X, routing_key = Key},
    amqp_channel:call(Channel, Publish, Msg = #amqp_msg{payload = Payload}),
    get_and_assert_equals(Channel, Q, Payload),
    Unbind = #'queue.unbind'{queue = Q,
                             exchange = X,
                             routing_key = Key},
    amqp_channel:call(Channel, Unbind),
    amqp_channel:call(Channel, Publish, Msg),
    get_and_assert_empty(Channel, Q),
    teardown(Connection, Channel).

%% -------------------------------------------------------------------

%% This is designed to exercize the internal queuing mechanism
%% to ensure that sync methods are properly serialized
sync_method_serialization(Config) ->
    abstract_method_serialization_test(
        "sync_method_serialization", Config,
        fun (_, _) -> ok end,
        fun (Channel, _, _, _, Count) ->
                Q = fmt("sync_method_serialization-~p", [Count]),
                #'queue.declare_ok'{queue = Q1} =
                    amqp_channel:call(Channel,
                                      #'queue.declare'{queue     = Q,
                                                       exclusive = true}),
                Q = Q1
        end,
        fun (_, _, _, _, _) -> ok end).

%% This is designed to exercize the internal queuing mechanism
%% to ensure that sending async methods and then a sync method is serialized
%% properly
async_sync_method_serialization(Config) ->
    abstract_method_serialization_test(
        "async_sync_method_serialization", Config,
        fun (Channel, _X) ->
                #'queue.declare_ok'{queue = Q} =
                    amqp_channel:call(Channel, #'queue.declare'{}),
                Q
        end,
        fun (Channel, X, Payload, _, _) ->
                %% The async methods
                ok = amqp_channel:call(Channel,
                                       #'basic.publish'{exchange = X,
                                                        routing_key = <<"a">>},
                                       #amqp_msg{payload = Payload})
        end,
        fun (Channel, X, _, Q, _) ->
                %% The sync method
                #'queue.bind_ok'{} =
                    amqp_channel:call(Channel,
                                      #'queue.bind'{exchange = X,
                                                    queue = Q,
                                                    routing_key = <<"a">>}),
                %% No message should have been routed
                #'queue.declare_ok'{message_count = 0} =
                    amqp_channel:call(Channel,
                                      #'queue.declare'{queue = Q,
                                                       passive = true})
        end).

%% This is designed to exercize the internal queuing mechanism
%% to ensure that sending sync methods and then an async method is serialized
%% properly
sync_async_method_serialization(Config) ->
    abstract_method_serialization_test(
        "sync_async_method_serialization", Config,
        fun (_, _) -> ok end,
        fun (Channel, X, _Payload, _, _) ->
                %% The sync methods (called with cast to resume immediately;
                %% the order should still be preserved)
                #'queue.declare_ok'{queue = Q} =
                    amqp_channel:call(Channel,
                                      #'queue.declare'{exclusive = true}),
                amqp_channel:cast(Channel, #'queue.bind'{exchange = X,
                                                         queue = Q,
                                                         routing_key= <<"a">>}),
                Q
        end,
        fun (Channel, X, Payload, _, MultiOpRet) ->
                #'confirm.select_ok'{} = amqp_channel:call(
                                           Channel, #'confirm.select'{}),
                ok = amqp_channel:call(Channel,
                                       #'basic.publish'{exchange = X,
                                                        routing_key = <<"a">>},
                                       #amqp_msg{payload = Payload}),
                %% All queues must have gotten this message
                true = amqp_channel:wait_for_confirms(Channel),
                lists:foreach(
                    fun (Q) ->
                            #'queue.declare_ok'{message_count = 1} =
                                amqp_channel:call(
                                  Channel, #'queue.declare'{queue   = Q,
                                                            passive = true})
                    end, lists:flatten(MultiOpRet))
        end).

abstract_method_serialization_test(Test, Config,
                                   BeforeFun, MultiOpFun, AfterFun) ->
    {ok, Connection} = new_connection(Config),
    {ok, Channel} = amqp_connection:open_channel(Connection),
    X = list_to_binary(Test),
    Payload = list_to_binary(["x" || _ <- lists:seq(1, 1000)]),
    OpsPerProcess = 20,
    #'exchange.declare_ok'{} =
        amqp_channel:call(Channel, #'exchange.declare'{exchange = X,
                                                       type = <<"topic">>}),
    BeforeRet = BeforeFun(Channel, X),
    Parent = self(),
    [spawn(fun () -> Ret = [MultiOpFun(Channel, X, Payload, BeforeRet, I)
                            || _ <- lists:seq(1, OpsPerProcess)],
                   Parent ! {finished, Ret}
           end) || I <- lists:seq(1, ?LATCH)],
    MultiOpRet = latch_loop(?LATCH),
    AfterFun(Channel, X, Payload, BeforeRet, MultiOpRet),
    amqp_channel:call(Channel, #'exchange.delete'{exchange = X}),
    teardown(Connection, Channel).

%% -------------------------------------------------------------------

teardown(Config) ->
    {ok, Connection} = new_connection(Config),
    {ok, Channel} = amqp_connection:open_channel(Connection),
    true = is_process_alive(Channel),
    true = is_process_alive(Connection),
    teardown(Connection, Channel),
    false = is_process_alive(Channel),
    false = is_process_alive(Connection).

%% -------------------------------------------------------------------

%% This tests whether RPC over AMQP produces the same result as invoking the
%% same argument against the same underlying gen_server instance.
rpc(Config) ->
    {ok, Connection} = new_connection(Config),
    Fun = fun(X) -> X + 1 end,
    RPCHandler = fun(X) -> term_to_binary(Fun(binary_to_term(X))) end,
    Q = <<"rpc-test">>,
    Server = amqp_rpc_server:start(Connection, Q, RPCHandler),
    Client = amqp_rpc_client:start(Connection, Q),
    Input = 1,
    Reply = amqp_rpc_client:call(Client, term_to_binary(Input)),
    Expected = Fun(Input),
    DecodedReply = binary_to_term(Reply),
    Expected = DecodedReply,
    amqp_rpc_client:stop(Client),
    amqp_rpc_server:stop(Server),
    {ok, Channel} = amqp_connection:open_channel(Connection),
    amqp_channel:call(Channel, #'queue.delete'{queue = Q}),
    teardown(Connection, Channel).

%% This tests if the RPC continues to generate valid correlation ids
%% over a series of requests.
rpc_client(Config) ->
    {ok, Connection} = new_connection(Config),
    {ok, Channel} = amqp_connection:open_channel(Connection),
    Q = <<"rpc-client-test">>,
    Latch = 255, % enough requests to tickle bad correlation ids
    %% Start a server to return correlation ids to the client.
    Server = spawn_link(fun() ->
                                rpc_correlation_server(Channel, Q)
                        end),
    %% Generate a series of RPC requests on the same client.
    Client = amqp_rpc_client:start(Connection, Q),
    Parent = self(),
    [spawn(fun() ->
                   Reply = amqp_rpc_client:call(Client, <<>>),
                   Parent ! {finished, Reply}
           end) || _ <- lists:seq(1, Latch)],
    %% Verify that the correlation ids are valid UTF-8 strings.
    CorrelationIds = latch_loop(Latch),
    [<<_/binary>> = DecodedId
     || DecodedId <- [unicode:characters_to_binary(Id, utf8)
                      || Id <- CorrelationIds]],
    %% Cleanup.
    Server ! stop,
    amqp_rpc_client:stop(Client),
    amqp_channel:call(Channel, #'queue.delete'{queue = Q}),
    teardown(Connection, Channel).

%% Consumer of RPC requests that replies with the CorrelationId.
rpc_correlation_server(Channel, Q) ->
    ok = amqp_channel:register_return_handler(Channel, self()),
    #'queue.declare_ok'{queue = Q} =
      amqp_channel:call(Channel, #'queue.declare'{queue = Q}),
    #'basic.consume_ok'{} =
      amqp_channel:call(Channel,
                        #'basic.consume'{queue = Q,
                                         consumer_tag = <<"server">>}),
    ok = rpc_client_consume_loop(Channel),
    #'basic.cancel_ok'{} =
      amqp_channel:call(Channel,
                        #'basic.cancel'{consumer_tag = <<"server">>}),
    ok = amqp_channel:unregister_return_handler(Channel).

rpc_client_consume_loop(Channel) ->
    receive
        stop ->
            ok;
        {#'basic.deliver'{delivery_tag = DeliveryTag},
         #amqp_msg{props = Props}} ->
            #'P_basic'{correlation_id = CorrelationId,
                       reply_to = Q} = Props,
            Properties = #'P_basic'{correlation_id = CorrelationId},
            Publish = #'basic.publish'{exchange = <<>>,
                                       routing_key = Q,
                                       mandatory = true},
            amqp_channel:call(
              Channel, Publish, #amqp_msg{props = Properties,
                                          payload = CorrelationId}),
            amqp_channel:call(
              Channel, #'basic.ack'{delivery_tag = DeliveryTag}),
            rpc_client_consume_loop(Channel);
        _ ->
            rpc_client_consume_loop(Channel)
    after 3000 ->
            exit(no_request_received)
    end.

%% -------------------------------------------------------------------

%% Test for the network client
%% Sends a bunch of messages and immediatly closes the connection without
%% closing the channel. Then gets the messages back from the queue and expects
%% all of them to have been sent.
pub_and_close(Config) ->
    {ok, Connection1} = new_connection(Config),
    Payload = <<"eggs">>,
    NMessages = 50000,
    {ok, Channel1} = amqp_connection:open_channel(Connection1),
    #'queue.declare_ok'{queue = Q} =
        amqp_channel:call(Channel1, #'queue.declare'{}),
    %% Send messages
    pc_producer_loop(Channel1, <<>>, Q, Payload, NMessages),
    %% Close connection without closing channels
    amqp_connection:close(Connection1),
    %% Get sent messages back and count them
    {ok, Connection2} = new_connection(Config),
    {ok, Channel2} = amqp_connection:open_channel(
                         Connection2, {amqp_direct_consumer, [self()]}),
    amqp_channel:call(Channel2, #'basic.consume'{queue = Q, no_ack = true}),
    receive #'basic.consume_ok'{} -> ok end,
    true = (pc_consumer_loop(Channel2, Payload, 0) == NMessages),
    %% Make sure queue is empty
    #'queue.declare_ok'{queue = Q, message_count = NRemaining} =
        amqp_channel:call(Channel2, #'queue.declare'{queue   = Q,
                                                     passive = true}),
    true = (NRemaining == 0),
    amqp_channel:call(Channel2, #'queue.delete'{queue = Q}),
    teardown(Connection2, Channel2).

pc_producer_loop(_, _, _, _, 0) -> ok;
pc_producer_loop(Channel, X, Key, Payload, NRemaining) ->
    Publish = #'basic.publish'{exchange = X, routing_key = Key},
    ok = amqp_channel:call(Channel, Publish, #amqp_msg{payload = Payload}),
    pc_producer_loop(Channel, X, Key, Payload, NRemaining - 1).

pc_consumer_loop(Channel, Payload, NReceived) ->
    receive
        {#'basic.deliver'{},
         #amqp_msg{payload = DeliveredPayload}} ->
            case DeliveredPayload of
                Payload ->
                    pc_consumer_loop(Channel, Payload, NReceived + 1);
                _ ->
                    exit(received_unexpected_content)
            end
    after 1000 ->
        NReceived
    end.

%% -------------------------------------------------------------------

channel_tune_negotiation(Config) ->
    {ok, Connection} = new_connection(Config),
    amqp_connection:close(Connection),
    wait_for_death(Connection).

%% -------------------------------------------------------------------

confirm(Config) ->
    {ok, Connection} = new_connection(Config),
    {ok, Channel} = amqp_connection:open_channel(Connection),
    #'confirm.select_ok'{} = amqp_channel:call(Channel, #'confirm.select'{}),
    amqp_channel:register_confirm_handler(Channel, self()),
    {ok, Q} = setup_publish(Channel),
    {#'basic.get_ok'{}, _}
        = amqp_channel:call(Channel, #'basic.get'{queue = Q, no_ack = false}),
    ok = receive
             #'basic.ack'{}  -> ok;
             #'basic.nack'{} -> fail
         after 2000 ->
                 exit(did_not_receive_pub_ack)
         end,
    teardown(Connection, Channel).

%% -------------------------------------------------------------------

confirm_barrier(Config) ->
    {ok, Connection} = new_connection(Config),
    {ok, Channel} = amqp_connection:open_channel(Connection),
    #'confirm.select_ok'{} = amqp_channel:call(Channel, #'confirm.select'{}),
    [amqp_channel:call(
        Channel,
        #'basic.publish'{routing_key = <<"whoosh-confirm_barrier">>},
        #amqp_msg{payload = <<"foo">>})
     || _ <- lists:seq(1, 1000)], %% Hopefully enough to get a multi-ack
    true = amqp_channel:wait_for_confirms(Channel),
    teardown(Connection, Channel).

%% -------------------------------------------------------------------

confirm_select_before_wait(Config) ->
    {ok, Connection} = new_connection(Config),
    {ok, Channel} = amqp_connection:open_channel(Connection),
    try amqp_channel:wait_for_confirms(Channel) of
        _ -> exit(success_despite_lack_of_confirm_mode)
    catch
        not_in_confirm_mode -> ok
    end,
    teardown(Connection, Channel).

%% -------------------------------------------------------------------

confirm_barrier_timeout(Config) ->
    {ok, Connection} = new_connection(Config),
    {ok, Channel} = amqp_connection:open_channel(Connection),
    #'confirm.select_ok'{} = amqp_channel:call(Channel, #'confirm.select'{}),
    [amqp_channel:call(
        Channel,
        #'basic.publish'{routing_key = <<"whoosh-confirm_barrier_timeout">>},
        #amqp_msg{payload = <<"foo">>})
     || _ <- lists:seq(1, 1000)],
    case amqp_channel:wait_for_confirms(Channel, 0) of
        true    -> ok;
        timeout -> ok
    end,
    true = amqp_channel:wait_for_confirms(Channel),
    teardown(Connection, Channel).

%% -------------------------------------------------------------------

confirm_barrier_die_timeout(Config) ->
    {ok, Connection} = new_connection(Config),
    {ok, Channel} = amqp_connection:open_channel(Connection),
    #'confirm.select_ok'{} = amqp_channel:call(Channel, #'confirm.select'{}),
    [amqp_channel:call(
        Channel,
        #'basic.publish'{routing_key = <<"whoosh-confirm_barrier_die_timeout">>},
        #amqp_msg{payload = <<"foo">>})
     || _ <- lists:seq(1, 1000)],
    try amqp_channel:wait_for_confirms_or_die(Channel, 0) of
        true -> ok
    catch
        exit:timeout -> ok
    end,
    amqp_connection:close(Connection),
    wait_for_death(Connection).

%% -------------------------------------------------------------------

default_consumer(Config) ->
    {ok, Connection} = new_connection(Config),
    {ok, Channel} = amqp_connection:open_channel(Connection),
    amqp_selective_consumer:register_default_consumer(Channel, self()),

    #'queue.declare_ok'{queue = Q}
        = amqp_channel:call(Channel, #'queue.declare'{}),
    Pid = spawn(fun () -> receive
                          after 10000 -> ok
                          end
                end),
    #'basic.consume_ok'{} =
        amqp_channel:subscribe(Channel, #'basic.consume'{queue = Q}, Pid),
    erlang:monitor(process, Pid),
    exit(Pid, shutdown),
    receive
        {'DOWN', _, process, _, _} ->
            io:format("little consumer died out~n")
    end,
    Payload = <<"for the default consumer">>,
    amqp_channel:call(Channel,
                      #'basic.publish'{exchange = <<>>, routing_key = Q},
                      #amqp_msg{payload = Payload}),

    receive
        {#'basic.deliver'{}, #'amqp_msg'{payload = Payload}} ->
            ok
    after 1000 ->
            exit('default_consumer_didnt_work')
    end,
    teardown(Connection, Channel).

%% -------------------------------------------------------------------

subscribe_nowait(Config) ->
    {ok, Conn} = new_connection(Config),
    {ok, Ch} = amqp_connection:open_channel(Conn),
    {ok, Q} = setup_publish(Ch),
    CTag = <<"ctag">>,
    amqp_selective_consumer:register_default_consumer(Ch, self()),
    ok = amqp_channel:call(Ch, #'basic.consume'{queue        = Q,
                                                consumer_tag = CTag,
                                                nowait       = true}),
    ok = amqp_channel:call(Ch, #'basic.cancel' {consumer_tag = CTag,
                                                nowait       = true}),
    ok = amqp_channel:call(Ch, #'basic.consume'{queue        = Q,
                                                consumer_tag = CTag,
                                                nowait       = true}),
    receive
        #'basic.consume_ok'{} ->
            exit(unexpected_consume_ok);
        {#'basic.deliver'{delivery_tag = DTag}, _Content} ->
            amqp_channel:cast(Ch, #'basic.ack'{delivery_tag = DTag})
    end,
    teardown(Conn, Ch).

%% -------------------------------------------------------------------

%% connection.blocked, connection.unblocked

connection_blocked_network(Config) ->
    {ok, Connection} = new_connection(Config),
    X = <<"amq.direct">>,
    K = Payload = <<"x">>,
    clear_resource_alarm(memory, Config),
    timer:sleep(1000),
    {ok, Channel} = amqp_connection:open_channel(Connection),
    Parent = self(),
    Child = spawn_link(
              fun() ->
                      receive
                          #'connection.blocked'{} -> ok
                      end,
                      clear_resource_alarm(memory, Config),
                      receive
                          #'connection.unblocked'{} -> ok
                      end,
                      Parent ! ok
              end),
    amqp_connection:register_blocked_handler(Connection, Child),
    set_resource_alarm(memory, Config),
    Publish = #'basic.publish'{exchange = X,
                               routing_key = K},
    amqp_channel:call(Channel, Publish,
                      #amqp_msg{payload = Payload}),
    timer:sleep(1000),
    receive
        ok ->
            clear_resource_alarm(memory, Config),
            clear_resource_alarm(disk, Config),
            ok
    after 10000 ->
        clear_resource_alarm(memory, Config),
        clear_resource_alarm(disk, Config),
        exit(did_not_receive_connection_blocked)
    end,
    amqp_connection:close(Connection),
    wait_for_death(Connection).

%% -------------------------------------------------------------------
%% Negative test cases.
%% -------------------------------------------------------------------

non_existent_exchange(Config) ->
    {ok, Connection} = new_connection(Config),
    X = <<"test-non_existent_exchange">>,
    RoutingKey = <<"a-non_existent_exchange">>,
    Payload = <<"foobar">>,
    {ok, Channel} = amqp_connection:open_channel(Connection),
    {ok, OtherChannel} = amqp_connection:open_channel(Connection),
    amqp_channel:call(Channel, #'exchange.declare'{exchange = X}),

    %% Deliberately mix up the routingkey and exchange arguments
    Publish = #'basic.publish'{exchange = RoutingKey, routing_key = X},
    amqp_channel:call(Channel, Publish, #amqp_msg{payload = Payload}),
    wait_for_death(Channel),

    %% Make sure Connection and OtherChannel still serve us and are not dead
    {ok, _} = amqp_connection:open_channel(Connection),
    amqp_channel:call(OtherChannel, #'exchange.delete'{exchange = X}),
    amqp_connection:close(Connection).

%% -------------------------------------------------------------------

bogus_rpc(Config) ->
    {ok, Connection} = new_connection(Config),
    {ok, Channel} = amqp_connection:open_channel(Connection),
    %% Deliberately bind to a non-existent queue
    Bind = #'queue.bind'{exchange    = <<"amq.topic">>,
                         queue       = <<"does-not-exist">>,
                         routing_key = <<>>},
    try amqp_channel:call(Channel, Bind) of
        _ -> exit(expected_to_exit)
    catch
        exit:{{shutdown, {server_initiated_close, Code, _}},_} ->
            ?NOT_FOUND = Code
    end,
    wait_for_death(Channel),
    true = is_process_alive(Connection),
    amqp_connection:close(Connection).

%% -------------------------------------------------------------------

hard_error(Config) ->
    {ok, Connection} = new_connection(Config),
    {ok, Channel} = amqp_connection:open_channel(Connection),
    {ok, OtherChannel} = amqp_connection:open_channel(Connection),
    OtherChannelMonitor = erlang:monitor(process, OtherChannel),
    Qos = #'basic.qos'{prefetch_size = 10000000},
    try amqp_channel:call(Channel, Qos) of
        _ -> exit(expected_to_exit)
    catch
        exit:{{shutdown, {connection_closing,
                          {server_initiated_close, ?NOT_IMPLEMENTED, _}}}, _} ->
            ok
    end,
    receive
        {'DOWN', OtherChannelMonitor, process, OtherChannel, OtherExit} ->
            {shutdown,
             {connection_closing,
              {server_initiated_close, ?NOT_IMPLEMENTED, _}}} = OtherExit
    end,
    wait_for_death(Channel),
    wait_for_death(Connection).

%% -------------------------------------------------------------------

non_existent_user(Config) ->
    {error, {auth_failure, _}} = new_connection(Config).

%% -------------------------------------------------------------------

invalid_password(Config) ->
    {error, {auth_failure, _}} = new_connection(Config).

%% -------------------------------------------------------------------

non_existent_vhost(Config) ->
    {error, not_allowed} = new_connection(Config).

%% -------------------------------------------------------------------

no_permission(Config) ->
    {error, not_allowed} = new_connection(Config).

%% -------------------------------------------------------------------

%% An error in a channel should result in the death of the entire connection.
%% The death of the channel is caused by an error in generating the frames
%% (writer dies)
channel_writer_death(Config) ->
    ConnType = ?config(amqp_client_conn_type, Config),
    {ok, Connection} = new_connection(Config),
    {ok, Channel} = amqp_connection:open_channel(Connection),
    Publish = #'basic.publish'{routing_key = <<>>, exchange = <<>>},
    QoS = #'basic.qos'{prefetch_count = 0},
    Message = #amqp_msg{props = <<>>, payload = <<>>},
    amqp_channel:cast(Channel, Publish, Message),
    try
        Ret = amqp_channel:call(Channel, QoS),
        throw({unexpected_success, Ret})
    catch
        exit:{{function_clause,
               [{rabbit_channel, check_user_id_header, _, _} | _]}, _}
        when ConnType =:= direct -> ok;

        exit:{{infrastructure_died, {unknown_properties_record, <<>>}}, _}
        when ConnType =:= network -> ok
    end,
    wait_for_death(Channel),
    wait_for_death(Connection).

%% -------------------------------------------------------------------

%% The connection should die if the underlying connection is prematurely
%% closed. For a network connection, this means that the TCP socket is
%% closed. For a direct connection (remotely only, of course), this means that
%% the RabbitMQ node appears as down.
connection_failure(Config) ->
    {ok, Connection} = new_connection(Config),
    case amqp_connection:info(Connection, [type, amqp_params]) of
        [{type, direct}, {amqp_params, Params}]  ->
            case Params#amqp_params_direct.node of
                N when N == node() ->
                    amqp_connection:close(Connection);
                N ->
                    true = erlang:disconnect_node(N),
                    net_adm:ping(N)
            end;
        [{type, network}, {amqp_params, _}] ->
            [{sock, Sock}] = amqp_connection:info(Connection, [sock]),
            ok = gen_tcp:close(Sock)
    end,
    wait_for_death(Connection).

%% -------------------------------------------------------------------

%% An error in the channel process should result in the death of the entire
%% connection. The death of the channel is caused by making a call with an
%% invalid message to the channel process
channel_death(Config) ->
    {ok, Connection} = new_connection(Config),
    {ok, Channel} = amqp_connection:open_channel(Connection),
    try
        Ret = amqp_channel:call(Channel, bogus_message),
        throw({unexpected_success, Ret})
    catch
        exit:{{badarg,
               [{amqp_channel, is_connection_method, 1, _} | _]}, _} -> ok
    end,
    wait_for_death(Channel),
    wait_for_death(Connection).

%% -------------------------------------------------------------------

%% Attempting to send a shortstr longer than 255 bytes in a property field
%% should fail - this only applies to the network case
shortstr_overflow_property(Config) ->
    {ok, Connection} = new_connection(Config),
    {ok, Channel} = amqp_connection:open_channel(Connection),
    SentString = << <<"k">> || _ <- lists:seq(1, 340)>>,
    #'queue.declare_ok'{queue = Q}
        = amqp_channel:call(Channel, #'queue.declare'{exclusive = true}),
    Publish = #'basic.publish'{exchange = <<>>, routing_key = Q},
    PBasic = #'P_basic'{content_type = SentString},
    AmqpMsg = #amqp_msg{payload = <<"foobar">>, props = PBasic},
    QoS = #'basic.qos'{prefetch_count = 0},
    amqp_channel:cast(Channel, Publish, AmqpMsg),
    try
        Ret = amqp_channel:call(Channel, QoS),
        throw({unexpected_success, Ret})
    catch
        exit:{{infrastructure_died, content_properties_shortstr_overflow}, _} -> ok
    end,
    wait_for_death(Channel),
    wait_for_death(Connection).

%% -------------------------------------------------------------------

%% Attempting to send a shortstr longer than 255 bytes in a method's field
%% should fail - this only applies to the network case
shortstr_overflow_field(Config) ->
    {ok, Connection} = new_connection(Config),
    {ok, Channel} = amqp_connection:open_channel(Connection),
    SentString = << <<"k">> || _ <- lists:seq(1, 340)>>,
    #'queue.declare_ok'{queue = Q}
        = amqp_channel:call(Channel, #'queue.declare'{exclusive = true}),
    try
        Ret = amqp_channel:call(
                Channel, #'basic.consume'{queue = Q,
                                          no_ack = true,
                                          consumer_tag = SentString}),
        throw({unexpected_success, Ret})
    catch
        exit:{{infrastructure_died, method_field_shortstr_overflow}, _} -> ok
    end,
    wait_for_death(Channel),
    wait_for_death(Connection).

%% -------------------------------------------------------------------

%% Simulates a #'connection.open'{} method received on non-zero channel. The
%% connection is expected to send a '#connection.close{}' to the server with
%% reply code command_invalid
command_invalid_over_channel(Config) ->
    {ok, Connection} = new_connection(Config),
    {ok, Channel} = amqp_connection:open_channel(Connection),
    MonitorRef = erlang:monitor(process, Connection),
    case amqp_connection:info(Connection, [type]) of
        [{type, direct}]  -> Channel ! {send_command, #'connection.open'{}};
        [{type, network}] -> gen_server:cast(Channel,
                                 {method, #'connection.open'{}, none, noflow})
    end,
    assert_down_with_error(MonitorRef, command_invalid),
    false = is_process_alive(Channel).

%% -------------------------------------------------------------------

%% Simulates a #'basic.ack'{} method received on channel zero. The connection
%% is expected to send a '#connection.close{}' to the server with reply code
%% command_invalid - this only applies to the network case
command_invalid_over_channel0(Config) ->
    {ok, Connection} = new_connection(Config),
    gen_server:cast(Connection, {method, #'basic.ack'{}, none, noflow}),
    MonitorRef = erlang:monitor(process, Connection),
    assert_down_with_error(MonitorRef, command_invalid).

%% -------------------------------------------------------------------
%% Helpers.
%% -------------------------------------------------------------------

new_connection(Config) ->
    Params = ?config(amqp_client_conn_params, Config),
    amqp_connection:start(Params).

setup_publish(Channel) ->
    setup_publish(Channel, <<"foobar">>).

setup_publish(Channel, Payload) ->
    #'queue.declare_ok'{queue = Q} =
        amqp_channel:call(Channel, #'queue.declare'{exclusive = true}),
    ok = amqp_channel:call(Channel, #'basic.publish'{exchange    = <<>>,
                                                     routing_key = Q},
                           #amqp_msg{payload = Payload}),
    {ok, Q}.

teardown(Connection, Channel) ->
    amqp_channel:close(Channel),
    wait_for_death(Channel),
    amqp_connection:close(Connection),
    wait_for_death(Connection).

wait_for_death(Pid) ->
    Ref = erlang:monitor(process, Pid),
    receive
        {'DOWN', Ref, process, Pid, _Reason} ->
            ok
    after ?PROCESS_EXIT_TIMEOUT ->
            exit({timed_out_waiting_for_process_death, Pid})
    end.

latch_loop() ->
    latch_loop(?LATCH, []).

latch_loop(Latch) ->
    latch_loop(Latch, []).

latch_loop(0, Acc) ->
    Acc;
latch_loop(Latch, Acc) ->
    receive
        finished        -> latch_loop(Latch - 1, Acc);
        {finished, Ret} -> latch_loop(Latch - 1, [Ret | Acc])
    after ?LATCH * ?WAIT -> exit(waited_too_long)
    end.

get_and_assert_empty(Channel, Q) ->
    #'basic.get_empty'{}
        = amqp_channel:call(Channel, #'basic.get'{queue = Q, no_ack = true}).

get_and_assert_equals(Channel, Q, Payload) ->
    get_and_assert_equals(Channel, Q, Payload, true).

get_and_assert_equals(Channel, Q, Payload, NoAck) ->
    {GetOk = #'basic.get_ok'{}, Content}
        = amqp_channel:call(Channel, #'basic.get'{queue = Q, no_ack = NoAck}),
    #amqp_msg{payload = Payload2} = Content,
    Payload = Payload2,
    GetOk.

assert_down_with_error(MonitorRef, CodeAtom) ->
    receive
        {'DOWN', MonitorRef, process, _, Reason} ->
            {shutdown, {server_misbehaved, Code, _}} = Reason,
            CodeAtom = ?PROTOCOL:amqp_exception(Code)
    after 2000 ->
        exit(did_not_die)
    end.

set_resource_alarm(memory, Config) ->
    SrcDir = ?config(amqp_client_srcdir, Config),
    Nodename = rabbit_ct_broker_helpers:get_node_config(Config, 0, nodename),
    {ok, _} = rabbit_ct_helpers:make(Config, SrcDir, [
        {"RABBITMQ_NODENAME=~s", [Nodename]},
        "set-resource-alarm", "SOURCE=memory"]);
set_resource_alarm(disk, Config) ->
    SrcDir = ?config(amqp_client_srcdir, Config),
    Nodename = rabbit_ct_broker_helpers:get_node_config(Config, 0, nodename),
    {ok, _} = rabbit_ct_helpers:make(Config, SrcDir, [
        {"RABBITMQ_NODENAME=~s", [Nodename]},
        "set-resource-alarm", "SOURCE=disk"]).

clear_resource_alarm(memory, Config) ->
    SrcDir = ?config(amqp_client_srcdir, Config),
    Nodename = rabbit_ct_broker_helpers:get_node_config(Config, 0, nodename),
    {ok, _}= rabbit_ct_helpers:make(Config, SrcDir, [
        {"RABBITMQ_NODENAME=~s", [Nodename]},
        "clear-resource-alarm", "SOURCE=memory"]);
clear_resource_alarm(disk, Config) ->
    SrcDir = ?config(amqp_client_srcdir, Config),
    Nodename = rabbit_ct_broker_helpers:get_node_config(Config, 0, nodename),
    {ok, _}= rabbit_ct_helpers:make(Config, SrcDir, [
        {"RABBITMQ_NODENAME=~s", [Nodename]},
        "clear-resource-alarm", "SOURCE=disk"]).

fmt(Fmt, Args) -> list_to_binary(rabbit_misc:format(Fmt, Args)).<|MERGE_RESOLUTION|>--- conflicted
+++ resolved
@@ -221,10 +221,6 @@
                 {certfile, filename:join([CertsDir, "client", "cert.pem"])},
                 {keyfile, filename:join([CertsDir, "client", "key.pem"])},
                 {verify, verify_peer},
-<<<<<<< HEAD
-                {fail_if_no_peer_cert, true},
-=======
->>>>>>> b5207880
                 {server_name_indication, Hostname}
               ]
             };
