%% The contents of this file are subject to the Mozilla Public License
%% Version 1.1 (the "License"); you may not use this file except in
%% compliance with the License. You may obtain a copy of the License at
%% http://www.mozilla.org/MPL/
%%
%% Software distributed under the License is distributed on an "AS IS"
%% basis, WITHOUT WARRANTY OF ANY KIND, either express or implied. See the
%% License for the specific language governing rights and limitations
%% under the License.
%%
%% The Original Code is RabbitMQ.
%%
%% The Initial Developer of the Original Code is VMware, Inc.
%% Copyright (c) 2007-2011 VMware, Inc.  All rights reserved.
%%

-ifndef(AMQP_CLIENT_HRL).
-define(AMQP_CLIENT_HRL, true).

-include_lib("rabbit_common/include/rabbit.hrl").
-include_lib("rabbit_common/include/rabbit_framing.hrl").

-define(PROTOCOL_VERSION_MAJOR, 0).
-define(PROTOCOL_VERSION_MINOR, 9).
-define(PROTOCOL_HEADER, <<"AMQP", 0, 0, 9, 1>>).
-define(PROTOCOL, rabbit_framing_amqp_0_9_1).

-define(MAX_CHANNEL_NUMBER, 65535).
-define(DEFAULT_CONSUMER, {amqp_selective_consumer, []}).

-define(PROTOCOL_SSL_PORT, (?PROTOCOL_PORT - 1)).

-record(amqp_msg, {props = #'P_basic'{}, payload = <<>>}).

-record(amqp_params_network, {username           = <<"guest">>,
                              password           = <<"guest">>,
                              virtual_host       = <<"/">>,
                              host               = "localhost",
                              port               = undefined,
                              channel_max        = 0,
                              frame_max          = 0,
                              heartbeat          = 0,
                              connection_timeout = infinity,
                              ssl_options        = none,
                              auth_mechanisms    =
                                  [fun amqp_auth_mechanisms:plain/3,
                                   fun amqp_auth_mechanisms:amqplain/3],
<<<<<<< HEAD
                              client_properties = [],
                              socket_options    = []}).
=======
                              client_properties  = []}).
>>>>>>> 881082a8

-record(amqp_params_direct, {username          = <<"guest">>,
                             virtual_host      = <<"/">>,
                             node              = node(),
                             adapter_info      = none,
                             client_properties = []}).

-record(adapter_info, {address         = unknown,
                       port            = unknown,
                       peer_address    = unknown,
                       peer_port       = unknown,
                       name            = unknown,
                       protocol        = unknown,
                       additional_info = []}).

-define(LOG_DEBUG(Format), error_logger:info_msg(Format)).
-define(LOG_INFO(Format, Args), error_logger:info_msg(Format, Args)).
-define(LOG_WARN(Format, Args), error_logger:warning_msg(Format, Args)).

-define(CLIENT_CAPABILITIES, [{<<"publisher_confirms">>,         bool, true},
                              {<<"exchange_exchange_bindings">>, bool, true},
                              {<<"basic.nack">>,                 bool, true},
                              {<<"consumer_cancel_notify">>,     bool, true}]).

-endif.<|MERGE_RESOLUTION|>--- conflicted
+++ resolved
@@ -45,12 +45,8 @@
                               auth_mechanisms    =
                                   [fun amqp_auth_mechanisms:plain/3,
                                    fun amqp_auth_mechanisms:amqplain/3],
-<<<<<<< HEAD
-                              client_properties = [],
-                              socket_options    = []}).
-=======
-                              client_properties  = []}).
->>>>>>> 881082a8
+                              client_properties  = [],
+                              socket_options     = []}).
 
 -record(amqp_params_direct, {username          = <<"guest">>,
                              virtual_host      = <<"/">>,
