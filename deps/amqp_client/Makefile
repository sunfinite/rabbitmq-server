#   The contents of this file are subject to the Mozilla Public License
#   Version 1.1 (the "License"); you may not use this file except in
#   compliance with the License. You may obtain a copy of the License at
#   http://www.mozilla.org/MPL/
#
#   Software distributed under the License is distributed on an "AS IS"
#   basis, WITHOUT WARRANTY OF ANY KIND, either express or implied. See the
#   License for the specific language governing rights and limitations
#   under the License.
#
#   The Original Code is the RabbitMQ Erlang Client.
#
#   The Initial Developers of the Original Code are LShift Ltd.,
#   Cohesive Financial Technologies LLC., and Rabbit Technologies Ltd.
#
#   Portions created by LShift Ltd., Cohesive Financial
#   Technologies LLC., and Rabbit Technologies Ltd. are Copyright (C) 
#   2007 LShift Ltd., Cohesive Financial Technologies LLC., and Rabbit 
#   Technologies Ltd.; 
#
#   All Rights Reserved.
#
#   Contributor(s): Ben Hood <0x6e6562@gmail.com>.
#

EBIN_DIR=ebin
export BROKER_DIR=../rabbitmq-server
export INCLUDE_DIR=include
export INCLUDE_SERV_DIR=$(BROKER_DIR)/include
TEST_DIR=test
SOURCE_DIR=src
DIST_DIR=dist
<<<<<<< HEAD
DOC_DIR=doc
=======
DEPS_DIR=deps
>>>>>>> 6e07c58f

DEPS=$(shell erl -noshell -eval '{ok,[{_,_,[_,_,{modules, Mods},_,_,_]}]} = \
                                 file:consult("rabbit_common.app"), \
                                 [io:format("~p ",[M]) || M <- Mods], halt().')

VERSION=1.7.0
PACKAGE=amqp_client
PACKAGE_NAME=$(PACKAGE).ez
COMMON_PACKAGE=rabbit_common
COMMON_PACKAGE_NAME=$(COMMON_PACKAGE).ez

COMPILE_DEPS=$(DEPS_DIR)/$(COMMON_PACKAGE)/$(INCLUDE_DIR)/rabbit.hrl \
             $(DEPS_DIR)/$(COMMON_PACKAGE)/$(INCLUDE_DIR)/rabbit_framing.hrl \
             $(DEPS_DIR)/$(COMMON_PACKAGE)/$(EBIN_DIR)

INCLUDES=$(wildcard $(INCLUDE_DIR)/*.hrl)
SOURCES=$(wildcard $(SOURCE_DIR)/*.erl)
TARGETS=$(patsubst $(SOURCE_DIR)/%.erl, $(EBIN_DIR)/%.beam, $(SOURCES))
TEST_SOURCES=$(wildcard $(TEST_DIR)/*.erl)
TEST_TARGETS=$(patsubst $(TEST_DIR)/%.erl, $(TEST_DIR)/%.beam, $(TEST_SOURCES))

BROKER_HEADERS=$(wildcard $(BROKER_DIR)/$(INCLUDE_DIR)/*.hrl)
BROKER_SOURCES=$(wildcard $(BROKER_DIR)/$(SOURCE_DIR)/*.erl)

LIBS_PATH=ERL_LIBS=$(DEPS_DIR):$(DIST_DIR)
LOAD_PATH=$(EBIN_DIR) $(BROKER_DIR)/ebin $(TEST_DIR)

COVER_START := -s cover start -s rabbit_misc enable_cover ../rabbitmq-erlang-client
COVER_STOP := -s rabbit_misc report_cover ../rabbitmq-erlang-client -s cover stop

ifndef USE_SPECS
# our type specs rely on features / bug fixes in dialyzer that are
# only available in R12B-3 upwards
#
# NB: the test assumes that version number will only contain single digits
export USE_SPECS=$(shell if [ $$(erl -noshell -eval 'io:format(erlang:system_info(version)), halt().') \> "5.6.2" ]; then echo "true"; else echo "false"; fi)
endif

ERLC_OPTS=-I $(INCLUDE_DIR) -o $(EBIN_DIR) -Wall -v +debug_info $(shell [ $(USE_SPECS) = "true" ] && echo "-Duse_specs")

RABBITMQ_NODENAME=rabbit
PA_LOAD_PATH=-pa $(realpath $(LOAD_PATH))

PLT=$(HOME)/.dialyzer_plt
DIALYZER_CALL=dialyzer --plt $(PLT)

.PHONY: all compile compile_tests run run_in_broker dialyzer dialyze_all \
	add_broker_to_plt prepare_tests all_tests test_suites \
	test_suites_coverage run_test_broker start_test_broker_node \
	stop_test_broker_node test_network test_direct test_network_coverage \
	test_direct_coverage test_common_package clean source_tarball package \
	common_package

all: compile

compile: $(TARGETS)

compile_tests: $(TEST_DIR)
	$(MAKE) -C $(TEST_DIR)

run: compile
	erl -pa $(LOAD_PATH)

run_in_broker: compile $(BROKER_DIR)
	$(MAKE) RABBITMQ_SERVER_START_ARGS='$(PA_LOAD_PATH)' -C $(BROKER_DIR) run

dialyze: $(TARGETS)
	$(DIALYZER_CALL) -c $^

dialyze_all: $(TARGETS) $(TEST_TARGETS)
	$(DIALYZER_CALL) -c $^

add_broker_to_plt: $(BROKER_DIR)/ebin
	$(DIALYZER_CALL) --add_to_plt -r $<

<<<<<<< HEAD
$(DOC_DIR)/overview.edoc: $(SOURCE_DIR)/overview.edoc.in
	mkdir -p $(DOC_DIR)
	sed -e 's:%%VERSION%%:$(VERSION):g' < $< > $@

doc: $(DOC_DIR)/overview.edoc $(SOURCES)
	erl -noshell -eval 'edoc:application(amqp_client, ".", [])' \
		-run init stop


###############################################################################
=======
clean:
	rm -f $(EBIN_DIR)/*.beam
	rm -f erl_crash.dump
	rm -fr $(DIST_DIR)
	rm -fr $(DEPS_DIR)
	$(MAKE) -C $(TEST_DIR) clean

##############################################################################
>>>>>>> 6e07c58f
##  Testing
###############################################################################

prepare_tests: compile compile_tests

all_tests: prepare_tests
	OK=true && \
	{ $(MAKE) test_suites || OK=false; } && \
	{ $(MAKE) test_common_package || OK=false; } && \
	$$OK

test_suites: prepare_tests
	OK=true && \
	{ $(MAKE) test_network || OK=false; } && \
	{ $(MAKE) test_direct || OK=false; } && \
	$$OK

test_suites_coverage: prepare_tests
	OK=true && \
	{ $(MAKE) test_network_coverage || OK=false; } && \
	{ $(MAKE) test_direct_coverage || OK=false; } && \
	$$OK

run_test_broker:
	OK=true && \
	TMPFILE=$$(mktemp) && \
	{ $(MAKE) -C $(BROKER_DIR) run-node \
		RABBITMQ_SERVER_START_ARGS="$(PA_LOAD_PATH) \
		-noshell -s rabbit $(RUN_TEST_BROKER_ARGS) -s init stop" 2>&1 | \
		tee $$TMPFILE || OK=false; } && \
	{ egrep "All .+ tests (successful|passed)." $$TMPFILE || OK=false; } && \
	rm $$TMPFILE && \
	$$OK

start_test_broker_node:
	$(MAKE) RABBITMQ_SERVER_START_ARGS='-s rabbit' -C $(BROKER_DIR) start-background-node

stop_test_broker_node:
	erl_call -sname $(RABBITMQ_NODENAME) -q

test_network: prepare_tests
	$(MAKE) run_test_broker RUN_TEST_BROKER_ARGS="-s network_client_SUITE test"

test_direct: prepare_tests
	$(MAKE) run_test_broker RUN_TEST_BROKER_ARGS="-s direct_client_SUITE test"

test_network_coverage: prepare_tests
	$(MAKE) run_test_broker \
	RUN_TEST_BROKER_ARGS="$(COVER_START) -s network_client_SUITE test $(COVER_STOP)"

test_direct_coverage: prepare_tests
	$(MAKE) run_test_broker \
	RUN_TEST_BROKER_ARGS="$(COVER_START) -s direct_client_SUITE test $(COVER_STOP)"

test_common_package: common_package package prepare_tests
	$(MAKE) start_test_broker_node
	OK=true && \
	TMPFILE=$$(mktemp) && \
	    { $(LIBS_PATH) erl -noshell -pa $(TEST_DIR) \
	    -eval 'network_client_SUITE:test(), halt().' 2>&1 | \
		tee $$TMPFILE || OK=false; } && \
	{ egrep "All .+ tests (successful|passed)." $$TMPFILE || OK=false; } && \
	rm $$TMPFILE && \
	$(MAKE) stop_test_broker_node && \
	$$OK

<<<<<<< HEAD
clean:
	rm -f $(EBIN_DIR)/*.beam
	rm -f erl_crash.dump
	rm -fr dist
	rm -fr $(DOC_DIR)
	$(MAKE) -C $(TEST_DIR) clean


=======
>>>>>>> 6e07c58f
###############################################################################
##  Packaging
###############################################################################

source_tarball: $(DIST_DIR)
	cp -a README Makefile dist/$(DIST_DIR)/
	mkdir -p dist/$(DIST_DIR)/$(SOURCE_DIR)
	cp -a $(SOURCE_DIR)/*.erl dist/$(DIST_DIR)/$(SOURCE_DIR)/
	mkdir -p dist/$(DIST_DIR)/$(INCLUDE_DIR)
	cp -a $(INCLUDE_DIR)/*.hrl dist/$(DIST_DIR)/$(INCLUDE_DIR)/
	mkdir -p dist/$(DIST_DIR)/$(TEST_DIR)
	cp -a $(TEST_DIR)/*.erl dist/$(DIST_DIR)/$(TEST_DIR)/
	cp -a $(TEST_DIR)/Makefile dist/$(DIST_DIR)/$(TEST_DIR)/
	cd dist ; tar cvzf $(DIST_DIR).tar.gz $(DIST_DIR)

package: $(DIST_DIR)
	$(MAKE) clean compile
	mkdir -p $(DIST_DIR)/$(PACKAGE)
	cp -r $(EBIN_DIR) $(DIST_DIR)/$(PACKAGE)
	cp -r $(INCLUDE_DIR) $(DIST_DIR)/$(PACKAGE)
	(cd $(DIST_DIR); zip -r $(PACKAGE_NAME) $(PACKAGE))

common_package: $(DIST_DIR)/$(COMMON_PACKAGE_NAME)

$(DIST_DIR)/$(COMMON_PACKAGE_NAME): $(BROKER_SOURCES) $(BROKER_HEADERS)
	$(MAKE) -C $(BROKER_DIR)
	mkdir -p $(DIST_DIR)/$(COMMON_PACKAGE)/$(INCLUDE_DIR)
	mkdir -p $(DIST_DIR)/$(COMMON_PACKAGE)/$(EBIN_DIR)
	cp $(COMMON_PACKAGE).app $(DIST_DIR)/$(COMMON_PACKAGE)/$(EBIN_DIR)
	$(foreach DEP, $(DEPS), \
        ( cp $(BROKER_DIR)/$(EBIN_DIR)/$(DEP).beam \
          $(DIST_DIR)/$(COMMON_PACKAGE)/$(EBIN_DIR) \
        );)
	cp $(BROKER_DIR)/$(INCLUDE_DIR)/*.hrl $(DIST_DIR)/$(COMMON_PACKAGE)/$(INCLUDE_DIR)
	(cd $(DIST_DIR); zip -r $(COMMON_PACKAGE_NAME) $(COMMON_PACKAGE))

###############################################################################
##  Internal targets
###############################################################################

$(COMPILE_DEPS): $(DIST_DIR)/$(COMMON_PACKAGE_NAME)
	mkdir -p $(DEPS_DIR)
	unzip -o -d $(DEPS_DIR) $(DIST_DIR)/$(COMMON_PACKAGE_NAME)

$(EBIN_DIR)/%.beam: $(SOURCE_DIR)/%.erl $(INCLUDES) $(COMPILE_DEPS)
	$(LIBS_PATH) erlc $(ERLC_OPTS) $<

$(BROKER_DIR):
	test -e $(BROKER_DIR)
	$(MAKE_BROKER)

$(DIST_DIR):
	mkdir -p $@
<|MERGE_RESOLUTION|>--- conflicted
+++ resolved
@@ -30,11 +30,8 @@
 TEST_DIR=test
 SOURCE_DIR=src
 DIST_DIR=dist
-<<<<<<< HEAD
+DEPS_DIR=deps
 DOC_DIR=doc
-=======
-DEPS_DIR=deps
->>>>>>> 6e07c58f
 
 DEPS=$(shell erl -noshell -eval '{ok,[{_,_,[_,_,{modules, Mods},_,_,_]}]} = \
                                  file:consult("rabbit_common.app"), \
@@ -110,7 +107,6 @@
 add_broker_to_plt: $(BROKER_DIR)/ebin
 	$(DIALYZER_CALL) --add_to_plt -r $<
 
-<<<<<<< HEAD
 $(DOC_DIR)/overview.edoc: $(SOURCE_DIR)/overview.edoc.in
 	mkdir -p $(DOC_DIR)
 	sed -e 's:%%VERSION%%:$(VERSION):g' < $< > $@
@@ -120,17 +116,15 @@
 		-run init stop
 
 
-###############################################################################
-=======
 clean:
 	rm -f $(EBIN_DIR)/*.beam
 	rm -f erl_crash.dump
 	rm -fr $(DIST_DIR)
 	rm -fr $(DEPS_DIR)
+	rm -fr $(DOC_DIR)
 	$(MAKE) -C $(TEST_DIR) clean
 
 ##############################################################################
->>>>>>> 6e07c58f
 ##  Testing
 ###############################################################################
 
@@ -197,17 +191,6 @@
 	$(MAKE) stop_test_broker_node && \
 	$$OK
 
-<<<<<<< HEAD
-clean:
-	rm -f $(EBIN_DIR)/*.beam
-	rm -f erl_crash.dump
-	rm -fr dist
-	rm -fr $(DOC_DIR)
-	$(MAKE) -C $(TEST_DIR) clean
-
-
-=======
->>>>>>> 6e07c58f
 ###############################################################################
 ##  Packaging
 ###############################################################################
