--- conflicted
+++ resolved
@@ -68,15 +68,8 @@
       @command.run(["<#{node()}.2.121.12>", "test"], %{node: @helpers.normalise_node(context[:node], :shortnames)}))
   end
 
-<<<<<<< HEAD
-  test "run: a close_connection request on nonexistent RabbitMQ node returns nodedown" do
-    target = :jake@thedog
-
-    opts = %{node: target}
-=======
   test "run: a close_connection request on nonexistent RabbitMQ node returns a badrpc" do
     opts = %{node: :jake@thedog, timeout: 200}
->>>>>>> 66d6cf11
     assert match?({:badrpc, _}, @command.run(["<rabbit@localhost.1.2.1>", "test"], opts))
   end
 
