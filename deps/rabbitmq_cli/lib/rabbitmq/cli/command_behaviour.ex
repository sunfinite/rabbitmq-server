## The contents of this file are subject to the Mozilla Public License
## Version 1.1 (the "License"); you may not use this file except in
## compliance with the License. You may obtain a copy of the License
## at http://www.mozilla.org/MPL/
##
## Software distributed under the License is distributed on an "AS IS"
## basis, WITHOUT WARRANTY OF ANY KIND, either express or implied. See
## the License for the specific language governing rights and
## limitations under the License.
##
## The Original Code is RabbitMQ.
##
## The Initial Developer of the Original Code is GoPivotal, Inc.
## Copyright (c) 2007-2017 Pivotal Software, Inc.  All rights reserved.


defmodule RabbitMQ.CLI.CommandBehaviour do
  @callback usage() :: String.t | [String.t]
<<<<<<< HEAD
  # validates CLI arguments
  @callback validate(List.t, Map.t) :: :ok | {:validation_failure, Atom.t | {Atom.t, any}}
  @callback merge_defaults(List.t, Map.t) :: {List.t, Map.t}
  @callback banner(List.t, Map.t) :: String.t | nil
  @callback run(List.t, Map.t) :: any
=======
  @callback validate(list(), map()) :: :ok | {:validation_failure, atom() | {atom(), String.t}}
  @callback merge_defaults(list(), map()) :: {list(), map()}
  @callback banner(list(), map()) :: String.t | nil
  @callback run(list(), map()) :: any
>>>>>>> 56887403
  # Coerces run/2 return value into the standard command output form
  # that is then formatted, printed and returned as an exit code.
  # There is a default implementation for this callback in DefaultOutput module
  @callback output(any, map()) :: :ok | {:ok, any} | {:stream, Enum.t} |
                                  {:error, RabbitMQ.CLI.Core.ExitCodes.exit_code, [String.t]}
  @optional_callbacks formatter: 0,
                      scopes: 0,
                      usage_additional: 0,
                      switches: 0,
                      aliases: 0,
                      # validates execution environment, e.g. file presence,
                      # whether RabbitMQ is in an expected state on a node, etc
                      validate_execution_environment: 2

  @callback validate_execution_environment(List.t, Map.t) :: :ok | {:validation_failure, Atom.t | {Atom.t, any}}
  @callback switches() :: Keyword.t
  @callback aliases() :: Keyword.t

  @callback formatter() :: atom()
  @callback scopes() :: [atom()]
  @callback usage_additional() :: String.t | [String.t]
end<|MERGE_RESOLUTION|>--- conflicted
+++ resolved
@@ -16,18 +16,11 @@
 
 defmodule RabbitMQ.CLI.CommandBehaviour do
   @callback usage() :: String.t | [String.t]
-<<<<<<< HEAD
   # validates CLI arguments
-  @callback validate(List.t, Map.t) :: :ok | {:validation_failure, Atom.t | {Atom.t, any}}
-  @callback merge_defaults(List.t, Map.t) :: {List.t, Map.t}
-  @callback banner(List.t, Map.t) :: String.t | nil
-  @callback run(List.t, Map.t) :: any
-=======
   @callback validate(list(), map()) :: :ok | {:validation_failure, atom() | {atom(), String.t}}
   @callback merge_defaults(list(), map()) :: {list(), map()}
-  @callback banner(list(), map()) :: String.t | nil
+  @callback banner(list(), map()) :: [String.t] | String.t | nil
   @callback run(list(), map()) :: any
->>>>>>> 56887403
   # Coerces run/2 return value into the standard command output form
   # that is then formatted, printed and returned as an exit code.
   # There is a default implementation for this callback in DefaultOutput module
@@ -42,7 +35,7 @@
                       # whether RabbitMQ is in an expected state on a node, etc
                       validate_execution_environment: 2
 
-  @callback validate_execution_environment(List.t, Map.t) :: :ok | {:validation_failure, Atom.t | {Atom.t, any}}
+  @callback validate_execution_environment(list(), map()) :: :ok | {:validation_failure, atom() | {atom(), any}}
   @callback switches() :: Keyword.t
   @callback aliases() :: Keyword.t
 
