--- conflicted
+++ resolved
@@ -31,11 +31,8 @@
          terminate/2, code_change/3]).
 
 -import(rabbit_misc, [pget/2]).
-<<<<<<< HEAD
+-import(rabbit_federation_util, [name/1]).
 -import(rabbit_federation_util, [vhost/1]).
-=======
--import(rabbit_federation_util, [name/1]).
->>>>>>> c64c21ae
 
 -record(state, {upstream,
                 connection,
@@ -429,13 +426,7 @@
               ha_policy      = HA,
               params         = Params}
         = Upstream,
-<<<<<<< HEAD
-    Q = upstream_queue_name(XNameBin, vhost(Params), DownXName),
-=======
-    Q = upstream_queue_name(name(X), VHost, DownXName),
-    %% TODO it would be nice to just pass through args, but let's do that as
-    %% part of bug 23908.
->>>>>>> c64c21ae
+    Q = upstream_queue_name(name(X), vhost(Params), DownXName),
     ExpiryArg = case Expiry of
                     none -> [];
                     _    -> [{<<"x-expires">>, long, Expiry}]
@@ -467,38 +458,24 @@
                                         channel             = Ch,
                                         downstream_exchange = DownXName,
                                         queue               = Q}, Bindings) ->
-<<<<<<< HEAD
-    #upstream{exchange = XNameBin,
+    #upstream{exchange = X,
               params   = Params} = Upstream,
-=======
-    #upstream{exchange = X,
-              params   = #amqp_params_network{virtual_host = VHost}} = Upstream,
->>>>>>> c64c21ae
     OldSuffix = rabbit_federation_db:get_active_suffix(
                   DownXName, Upstream, <<"A">>),
     Suffix = case OldSuffix of
                  <<"A">> -> <<"B">>;
                  <<"B">> -> <<"A">>
              end,
-<<<<<<< HEAD
-    IntXNameBin = upstream_exchange_name(XNameBin, vhost(Params),
+    IntXNameBin = upstream_exchange_name(name(X), vhost(Params),
                                          DownXName, Suffix),
-    ensure_upstream_exchange(IntXNameBin, State),
-=======
-    IntXNameBin = upstream_exchange_name(name(X), VHost, DownXName, Suffix),
     ensure_upstream_exchange(State),
     ensure_internal_exchange(IntXNameBin, State),
->>>>>>> c64c21ae
     amqp_channel:call(Ch, #'queue.bind'{exchange = IntXNameBin, queue = Q}),
     State1 = State#state{internal_exchange = IntXNameBin},
     State2 = lists:foldl(fun add_binding/2, State1, Bindings),
     rabbit_federation_db:set_active_suffix(DownXName, Upstream, Suffix),
     OldIntXNameBin = upstream_exchange_name(
-<<<<<<< HEAD
-                       XNameBin, vhost(Params), DownXName, OldSuffix),
-=======
-                       name(X), VHost, DownXName, OldSuffix),
->>>>>>> c64c21ae
+                       name(X), vhost(Params), DownXName, OldSuffix),
     delete_upstream_exchange(Conn, OldIntXNameBin),
     State2.
 
