PROJECT = rabbit_common

BUILD_DEPS = rabbitmq_codegen
<<<<<<< HEAD
=======
TEST_DEPS = mochiweb proper
>>>>>>> 6f2cf877

.DEFAULT_GOAL = all

EXTRA_SOURCES += include/rabbit_framing.hrl				\
		 src/rabbit_framing_amqp_0_8.erl			\
		 src/rabbit_framing_amqp_0_9_1.erl

.DEFAULT_GOAL = all
$(PROJECT).d:: $(EXTRA_SOURCES)

# FIXME: Use erlang.mk patched for RabbitMQ, while waiting for PRs to be
# reviewed and merged.

ERLANG_MK_REPO = https://github.com/rabbitmq/erlang.mk.git
ERLANG_MK_COMMIT = rabbitmq-tmp

include mk/rabbitmq-components.mk
include erlang.mk
include mk/rabbitmq-build.mk
include mk/rabbitmq-dist.mk
include mk/rabbitmq-tools.mk

# --------------------------------------------------------------------
# Compilation.
# --------------------------------------------------------------------

# $(ERTS_VER) is set in `rabbitmq-build.mk` above.
tls_atom_version_MAX_ERTS_VER = 6.0
ifeq ($(call compare_version,$(ERTS_VER),$(tls_atom_version_MAX_ERTS_VER),<),true)
RMQ_ERLC_OPTS += -Ddefine_tls_atom_version
endif

# --------------------------------------------------------------------
# Framing sources generation.
# --------------------------------------------------------------------

PYTHON       ?= python
CODEGEN       = $(CURDIR)/codegen.py
CODEGEN_DIR  ?= $(DEPS_DIR)/rabbitmq_codegen
CODEGEN_AMQP  = $(CODEGEN_DIR)/amqp_codegen.py

AMQP_SPEC_JSON_FILES_0_8   = $(CODEGEN_DIR)/amqp-rabbitmq-0.8.json
AMQP_SPEC_JSON_FILES_0_9_1 = $(CODEGEN_DIR)/amqp-rabbitmq-0.9.1.json	\
			     $(CODEGEN_DIR)/credit_extension.json

include/rabbit_framing.hrl:: $(CODEGEN) $(CODEGEN_AMQP) \
    $(AMQP_SPEC_JSON_FILES_0_9_1) $(AMQP_SPEC_JSON_FILES_0_8)
	$(gen_verbose) env PYTHONPATH=$(CODEGEN_DIR) \
	 $(PYTHON) $(CODEGEN) --ignore-conflicts header \
	 $(AMQP_SPEC_JSON_FILES_0_9_1) $(AMQP_SPEC_JSON_FILES_0_8) $@

src/rabbit_framing_amqp_0_9_1.erl:: $(CODEGEN) $(CODEGEN_AMQP) \
    $(AMQP_SPEC_JSON_FILES_0_9_1)
	$(gen_verbose) env PYTHONPATH=$(CODEGEN_DIR) \
	 $(PYTHON) $(CODEGEN) body $(AMQP_SPEC_JSON_FILES_0_9_1) $@

src/rabbit_framing_amqp_0_8.erl:: $(CODEGEN) $(CODEGEN_AMQP) \
    $(AMQP_SPEC_JSON_FILES_0_8)
	$(gen_verbose) env PYTHONPATH=$(CODEGEN_DIR) \
	 $(PYTHON) $(CODEGEN) body $(AMQP_SPEC_JSON_FILES_0_8) $@

clean:: clean-extra-sources

clean-extra-sources:
	$(gen_verbose) rm -f $(EXTRA_SOURCES)<|MERGE_RESOLUTION|>--- conflicted
+++ resolved
@@ -1,10 +1,7 @@
 PROJECT = rabbit_common
 
 BUILD_DEPS = rabbitmq_codegen
-<<<<<<< HEAD
-=======
 TEST_DEPS = mochiweb proper
->>>>>>> 6f2cf877
 
 .DEFAULT_GOAL = all
 
